/* -*- Mode: Java; tab-width: 2; indent-tabs-mode: nil; c-basic-offset: 2 -*- */
/* vim: set shiftwidth=2 tabstop=2 autoindent cindent expandtab: */

'use strict';

var EXPORTED_SYMBOLS = ['PdfStreamConverter'];

const Cc = Components.classes;
const Ci = Components.interfaces;
const Cr = Components.results;
const Cu = Components.utils;
// True only if this is the version of pdf.js that is included with firefox.
const MOZ_CENTRAL = PDFJSSCRIPT_MOZ_CENTRAL;
const PDFJS_EVENT_ID = 'pdf.js.message';
const PDF_CONTENT_TYPE = 'application/pdf';
const PREF_PREFIX = 'PDFJSSCRIPT_PREF_PREFIX';
const PDF_VIEWER_WEB_PAGE = 'resource://pdf.js/web/viewer.html';
const MAX_DATABASE_LENGTH = 4096;
const FIREFOX_ID = '{ec8030f7-c20a-464f-9b0e-13a3a9e97384}';
const SEAMONKEY_ID = '{92650c4d-4b8e-4d2a-b7eb-24ecf4f6b63a}';

Cu.import('resource://gre/modules/XPCOMUtils.jsm');
Cu.import('resource://gre/modules/Services.jsm');
Cu.import('resource://gre/modules/NetUtil.jsm');


let appInfo = Cc['@mozilla.org/xre/app-info;1']
                  .getService(Ci.nsIXULAppInfo);
let privateBrowsing, inPrivateBrowsing;
let Svc = {};
XPCOMUtils.defineLazyServiceGetter(Svc, 'mime',
                                   '@mozilla.org/mime;1',
                                   'nsIMIMEService');

if (appInfo.ID === FIREFOX_ID) {
  privateBrowsing = Cc['@mozilla.org/privatebrowsing;1']
                          .getService(Ci.nsIPrivateBrowsingService);
  inPrivateBrowsing = privateBrowsing.privateBrowsingEnabled;
} else if (appInfo.ID === SEAMONKEY_ID) {
  privateBrowsing = null;
  inPrivateBrowsing = false;
}

function getBoolPref(pref, def) {
  try {
    return Services.prefs.getBoolPref(pref);
  } catch (ex) {
    return def;
  }
}

function setStringPref(pref, value) {
  let str = Cc['@mozilla.org/supports-string;1']
              .createInstance(Ci.nsISupportsString);
  str.data = value;
  Services.prefs.setComplexValue(pref, Ci.nsISupportsString, str);
}

function getStringPref(pref, def) {
  try {
    return Services.prefs.getComplexValue(pref, Ci.nsISupportsString).data;
  } catch (ex) {
    return def;
  }
}

function log(aMsg) {
  if (!getBoolPref(PREF_PREFIX + '.pdfBugEnabled', false))
    return;
  let msg = 'PdfStreamConverter.js: ' + (aMsg.join ? aMsg.join('') : aMsg);
  Services.console.logStringMessage(msg);
  dump(msg + '\n');
}

function getDOMWindow(aChannel) {
  var requestor = aChannel.notificationCallbacks;
  var win = requestor.getInterface(Components.interfaces.nsIDOMWindow);
  return win;
}

function isEnabled() {
  if (MOZ_CENTRAL) {
    var disabled = getBoolPref(PREF_PREFIX + '.disabled', false);
    if (disabled)
      return false;
    // To also be considered enabled the "Preview in Firefox" option must be
    // selected in the Application preferences.
    var handlerInfo = Svc.mime
                         .getFromTypeAndExtension('application/pdf', 'pdf');
    return handlerInfo.alwaysAskBeforeHandling == false &&
           handlerInfo.preferredAction == Ci.nsIHandlerInfo.handleInternally;
  }
  // Always returns true for the extension since enabling/disabling is handled
  // by the add-on manager.
  return true;
}

function getLocalizedStrings(path) {
  var stringBundle = Cc['@mozilla.org/intl/stringbundle;1'].
      getService(Ci.nsIStringBundleService).
      createBundle('chrome://pdf.js/locale/' + path);

  var map = {};
  var enumerator = stringBundle.getSimpleEnumeration();
  while (enumerator.hasMoreElements()) {
    var string = enumerator.getNext().QueryInterface(Ci.nsIPropertyElement);
    var key = string.key, property = 'textContent';
    var i = key.lastIndexOf('.');
    if (i >= 0) {
      property = key.substring(i + 1);
      key = key.substring(0, i);
    }
    if (!(key in map))
      map[key] = {};
    map[key][property] = string.value;
  }
  return map;
}
function getLocalizedString(strings, id, property) {
  property = property || 'textContent';
  if (id in strings)
    return strings[id][property];
  return id;
}

// PDF data storage
function PdfDataListener(length) {
  this.length = length; // less than 0, if length is unknown
  this.data = new Uint8Array(length >= 0 ? length : 0x10000);
  this.loaded = 0;
}

PdfDataListener.prototype = {
  append: function PdfDataListener_append(chunk) {
    var willBeLoaded = this.loaded + chunk.length;
    if (this.length >= 0 && this.length < willBeLoaded) {
      this.length = -1; // reset the length, server is giving incorrect one
    }
    if (this.length < 0 && this.data.length < willBeLoaded) {
      // data length is unknown and new chunk will not fit in the existing
      // buffer, resizing the buffer by doubling the its last length
<<<<<<< HEAD
      if (this.data.length < willBeLoaded) {
        var newLength = this.data.length;
        for (; newLength < willBeLoaded; newLength *= 2) {}
        var newData = new Uint8Array(newLength);
        newData.set(this.data);
        this.data = newData;
      }
      this.data.set(chunk, this.loaded);
      this.loaded = willBeLoaded;
      this.onprogress(this.loaded);
    } else {
      this.data.set(chunk, offset);
      this.loaded = offset + chunk.length;
      this.onprogress(this.loaded, this.length);
=======
      var newLength = this.data.length;
      for (; newLength < willBeLoaded; newLength *= 2) {}
      var newData = new Uint8Array(newLength);
      newData.set(this.data);
      this.data = newData;
>>>>>>> 62e6b434
    }
    this.data.set(chunk, this.loaded);
    this.loaded = willBeLoaded;
    if (this.length >= 0)
      this.onprogress(this.loaded, this.length);
  },
  getData: function PdfDataListener_getData() {
    var data = this.data;
    if (this.loaded != data.length)
      data = data.subarray(0, this.loaded);
    delete this.data; // releasing temporary storage
    return data;
  },
  finish: function PdfDataListener_finish() {
    this.isDataReady = true;
    if (this.oncompleteCallback) {
      this.oncompleteCallback(this.getData());
    }
  },
  error: function PdfDataListener_error(errorCode) {
    this.errorCode = errorCode;
    if (this.oncompleteCallback) {
      this.oncompleteCallback(null, errorCode);
    }
  },
  onprogress: function() {},
  set oncomplete(value) {
    this.oncompleteCallback = value;
    if (this.isDataReady) {
      value(this.getData());
    }
    if (this.errorCode) {
      value(null, this.errorCode);
    }
  }
};

// All the priviledged actions.
function ChromeActions(domWindow, dataListener) {
  this.domWindow = domWindow;
  this.dataListener = dataListener;
}

ChromeActions.prototype = {
  download: function(data, sendResponse) {
    var originalUrl = data.originalUrl;
    // The data may not be downloaded so we need just retry getting the pdf with
    // the original url.
    var originalUri = NetUtil.newURI(data.originalUrl);
    var blobUri = data.blobUrl ? NetUtil.newURI(data.blobUrl) : originalUri;
    var extHelperAppSvc =
          Cc['@mozilla.org/uriloader/external-helper-app-service;1'].
             getService(Ci.nsIExternalHelperAppService);
    var frontWindow = Cc['@mozilla.org/embedcomp/window-watcher;1'].
                         getService(Ci.nsIWindowWatcher).activeWindow;

    NetUtil.asyncFetch(blobUri, function(aInputStream, aResult) {
      if (!Components.isSuccessCode(aResult)) {
        if (sendResponse)
          sendResponse(true);
        return;
      }
      // Create a nsIInputStreamChannel so we can set the url on the channel
      // so the filename will be correct.
      let channel = Cc['@mozilla.org/network/input-stream-channel;1'].
                       createInstance(Ci.nsIInputStreamChannel);
      channel.setURI(originalUri);
      channel.contentStream = aInputStream;
      channel.QueryInterface(Ci.nsIChannel);

      var listener = {
        extListener: null,
        onStartRequest: function(aRequest, aContext) {
          this.extListener = extHelperAppSvc.doContent('application/pdf',
                                aRequest, frontWindow, false);
          this.extListener.onStartRequest(aRequest, aContext);
        },
        onStopRequest: function(aRequest, aContext, aStatusCode) {
          if (this.extListener)
            this.extListener.onStopRequest(aRequest, aContext, aStatusCode);
          // Notify the content code we're done downloading.
          if (sendResponse)
            sendResponse(false);
        },
        onDataAvailable: function(aRequest, aContext, aInputStream, aOffset,
                                  aCount) {
          this.extListener.onDataAvailable(aRequest, aContext, aInputStream,
                                           aOffset, aCount);
        }
      };

      channel.asyncOpen(listener, null);
    });
  },
  setDatabase: function(data) {
    if (inPrivateBrowsing)
      return;
    // Protect against something sending tons of data to setDatabase.
    if (data.length > MAX_DATABASE_LENGTH)
      return;
    setStringPref(PREF_PREFIX + '.database', data);
  },
  getDatabase: function() {
    if (inPrivateBrowsing)
      return '{}';
    return getStringPref(PREF_PREFIX + '.database', '{}');
  },
  getLocale: function() {
    return getStringPref('general.useragent.locale', 'en-US');
  },
  getLoadingType: function() {
    return this.dataListener ? 'passive' : 'active';
  },
  initPassiveLoading: function() {
    if (!this.dataListener)
      return false;

    var domWindow = this.domWindow;
    this.dataListener.onprogress =
      function ChromeActions_dataListenerProgress(loaded, total) {

      domWindow.postMessage({
        pdfjsLoadAction: 'progress',
        loaded: loaded,
        total: total
      }, '*');
    };

    this.dataListener.oncomplete =
      function ChromeActions_dataListenerComplete(data, errorCode) {

      domWindow.postMessage({
        pdfjsLoadAction: 'complete',
        data: data,
        errorCode: errorCode
      }, '*');

      delete this.dataListener;
    };

    return true;
  },
  getStrings: function(data) {
    try {
      // Lazy initialization of localizedStrings
      if (!('localizedStrings' in this))
        this.localizedStrings = getLocalizedStrings('viewer.properties');

      var result = this.localizedStrings[data];
      return JSON.stringify(result || null);
    } catch (e) {
      log('Unable to retrive localized strings: ' + e);
      return 'null';
    }
  },
  pdfBugEnabled: function() {
    return getBoolPref(PREF_PREFIX + '.pdfBugEnabled', false);
  },
  searchEnabled: function() {
    return getBoolPref(PREF_PREFIX + '.searchEnabled', false);
  },
  fallback: function(url, sendResponse) {
    var self = this;
    var domWindow = this.domWindow;
    var strings = getLocalizedStrings('chrome.properties');
    var message = getLocalizedString(strings, 'unsupported_feature');

    var notificationBox = null;
    // Multiple browser windows can be opened, finding one for notification box
    var windowsEnum = Services.wm
                      .getZOrderDOMWindowEnumerator('navigator:browser', true);
    while (windowsEnum.hasMoreElements()) {
      var win = windowsEnum.getNext();
      if (win.closed)
        continue;
      var browser = win.gBrowser.getBrowserForDocument(domWindow.top.document);
      if (browser) {
        // right window/browser is found, getting the notification box
        notificationBox = win.gBrowser.getNotificationBox(browser);
        break;
      }
    }
    if (!notificationBox) {
      log('Unable to get a notification box for the fallback message');
      return;
    }

    // Flag so we don't call the response callback twice, since if the user
    // clicks open with different viewer both the button callback and
    // eventCallback will be called.
    var sentResponse = false;
    var buttons = [{
      label: getLocalizedString(strings, 'open_with_different_viewer'),
      accessKey: getLocalizedString(strings, 'open_with_different_viewer',
                                    'accessKey'),
      callback: function() {
        sentResponse = true;
        sendResponse(true);
      }
    }];
    notificationBox.appendNotification(message, 'pdfjs-fallback', null,
                                       notificationBox.PRIORITY_WARNING_LOW,
                                       buttons,
                                       function eventsCallback(eventType) {
      // Currently there is only one event "removed" but if there are any other
      // added in the future we still only care about removed at the moment.
      if (eventType !== 'removed')
        return;
      // Don't send a response again if we already responded when the button was
      // clicked.
      if (!sentResponse)
        sendResponse(false);
    });
  }
};

// Event listener to trigger chrome privedged code.
function RequestListener(actions) {
  this.actions = actions;
}
// Receive an event and synchronously or asynchronously responds.
RequestListener.prototype.receive = function(event) {
  var message = event.target;
  var doc = message.ownerDocument;
  var action = message.getUserData('action');
  var data = message.getUserData('data');
  var sync = message.getUserData('sync');
  var actions = this.actions;
  if (!(action in actions)) {
    log('Unknown action: ' + action);
    return;
  }
  if (sync) {
    var response = actions[action].call(this.actions, data);
    message.setUserData('response', response, null);
  } else {
    var response;
    if (!message.getUserData('callback')) {
      doc.documentElement.removeChild(message);
      response = null;
    } else {
      response = function sendResponse(response) {
        message.setUserData('response', response, null);

        var listener = doc.createEvent('HTMLEvents');
        listener.initEvent('pdf.js.response', true, false);
        return message.dispatchEvent(listener);
      }
    }
    actions[action].call(this.actions, data, response);
  }
};

function PdfStreamConverter() {
}

PdfStreamConverter.prototype = {

  // properties required for XPCOM registration:
  classID: Components.ID('{PDFJSSCRIPT_STREAM_CONVERTER_ID}'),
  classDescription: 'pdf.js Component',
  contractID: '@mozilla.org/streamconv;1?from=application/pdf&to=*/*',

  QueryInterface: XPCOMUtils.generateQI([
      Ci.nsISupports,
      Ci.nsIStreamConverter,
      Ci.nsIStreamListener,
      Ci.nsIRequestObserver
  ]),

  /*
   * This component works as such:
   * 1. asyncConvertData stores the listener
   * 2. onStartRequest creates a new channel, streams the viewer and cancels
   *    the request so pdf.js can do the request
   * Since the request is cancelled onDataAvailable should not be called. The
   * onStopRequest does nothing. The convert function just returns the stream,
   * it's just the synchronous version of asyncConvertData.
   */

  // nsIStreamConverter::convert
  convert: function(aFromStream, aFromType, aToType, aCtxt) {
    throw Cr.NS_ERROR_NOT_IMPLEMENTED;
  },

  // nsIStreamConverter::asyncConvertData
  asyncConvertData: function(aFromType, aToType, aListener, aCtxt) {
    if (!isEnabled())
      throw Cr.NS_ERROR_NOT_IMPLEMENTED;

    var useFetchByChrome = getBoolPref(PREF_PREFIX + '.fetchByChrome', true);
    if (!useFetchByChrome) {
      // Ignoring HTTP POST requests -- pdf.js has to repeat the request.
      var skipConversion = false;
      try {
        var request = aCtxt;
        request.QueryInterface(Ci.nsIHttpChannel);
        skipConversion = (request.requestMethod !== 'GET');
      } catch (e) {
        // Non-HTTP request... continue normally.
      }
      if (skipConversion)
        throw Cr.NS_ERROR_NOT_IMPLEMENTED;
    }

    // Store the listener passed to us
    this.listener = aListener;
  },

  // nsIStreamListener::onDataAvailable
  onDataAvailable: function(aRequest, aContext, aInputStream, aOffset, aCount) {
    if (!this.dataListener) {
      // Do nothing since all the data loading is handled by the viewer.
      return;
    }

    var binaryStream = this.binaryStream;
    binaryStream.setInputStream(aInputStream);
    this.dataListener.append(binaryStream.readByteArray(aCount));
  },

  // nsIRequestObserver::onStartRequest
  onStartRequest: function(aRequest, aContext) {

    // Setup the request so we can use it below.
    aRequest.QueryInterface(Ci.nsIChannel);
    var useFetchByChrome = getBoolPref(PREF_PREFIX + '.fetchByChrome', true);
    var dataListener;
    if (useFetchByChrome) {
      // Creating storage for PDF data
      var contentLength = aRequest.contentLength;
      dataListener = new PdfDataListener(contentLength);
      this.dataListener = dataListener;
      this.binaryStream = Cc['@mozilla.org/binaryinputstream;1']
                          .createInstance(Ci.nsIBinaryInputStream);
    } else {
      // Cancel the request so the viewer can handle it.
      aRequest.cancel(Cr.NS_BINDING_ABORTED);
    }

    // Create a new channel that is viewer loaded as a resource.
    var ioService = Services.io;
    var channel = ioService.newChannel(
                    PDF_VIEWER_WEB_PAGE, null, null);

    var listener = this.listener;
    var self = this;
    // Proxy all the request observer calls, when it gets to onStopRequest
    // we can get the dom window.
    var proxy = {
      onStartRequest: function() {
        listener.onStartRequest.apply(listener, arguments);
      },
      onDataAvailable: function() {
        listener.onDataAvailable.apply(listener, arguments);
      },
      onStopRequest: function() {
        var domWindow = getDOMWindow(channel);
        // Double check the url is still the correct one.
        if (domWindow.document.documentURIObject.equals(aRequest.URI)) {
          let actions = new ChromeActions(domWindow, dataListener);
          let requestListener = new RequestListener(actions);
          domWindow.addEventListener(PDFJS_EVENT_ID, function(event) {
            requestListener.receive(event);
          }, false, true);
        }
        listener.onStopRequest.apply(listener, arguments);
      }
    };

    // Keep the URL the same so the browser sees it as the same.
    channel.originalURI = aRequest.URI;
    channel.asyncOpen(proxy, aContext);
    if (useFetchByChrome) {
      // We can use resource principal when data is fetched by the chrome
      // e.g. useful for NoScript
      var securityManager = Cc['@mozilla.org/scriptsecuritymanager;1']
                            .getService(Ci.nsIScriptSecurityManager);
      var uri = ioService.newURI(PDF_VIEWER_WEB_PAGE, null, null);
      // FF16 and below had getCodebasePrincipal (bug 774585)
      var resourcePrincipal = 'getSimpleCodebasePrincipal' in securityManager ?
                              securityManager.getSimpleCodebasePrincipal(uri) :
                              securityManager.getCodebasePrincipal(uri);
      channel.owner = resourcePrincipal;
    }
  },

  // nsIRequestObserver::onStopRequest
  onStopRequest: function(aRequest, aContext, aStatusCode) {
    if (!this.dataListener) {
      // Do nothing
      return;
    }

    if (Components.isSuccessCode(aStatusCode))
      this.dataListener.finish();
    else
      this.dataListener.error(aStatusCode);
    delete this.dataListener;
    delete this.binaryStream;
  }
};

var NSGetFactory = XPCOMUtils.generateNSGetFactory([PdfStreamConverter]);<|MERGE_RESOLUTION|>--- conflicted
+++ resolved
@@ -139,33 +139,15 @@
     if (this.length < 0 && this.data.length < willBeLoaded) {
       // data length is unknown and new chunk will not fit in the existing
       // buffer, resizing the buffer by doubling the its last length
-<<<<<<< HEAD
-      if (this.data.length < willBeLoaded) {
-        var newLength = this.data.length;
-        for (; newLength < willBeLoaded; newLength *= 2) {}
-        var newData = new Uint8Array(newLength);
-        newData.set(this.data);
-        this.data = newData;
-      }
-      this.data.set(chunk, this.loaded);
-      this.loaded = willBeLoaded;
-      this.onprogress(this.loaded);
-    } else {
-      this.data.set(chunk, offset);
-      this.loaded = offset + chunk.length;
-      this.onprogress(this.loaded, this.length);
-=======
       var newLength = this.data.length;
       for (; newLength < willBeLoaded; newLength *= 2) {}
       var newData = new Uint8Array(newLength);
       newData.set(this.data);
       this.data = newData;
->>>>>>> 62e6b434
     }
     this.data.set(chunk, this.loaded);
     this.loaded = willBeLoaded;
-    if (this.length >= 0)
-      this.onprogress(this.loaded, this.length);
+    this.onprogress(this.loaded, this.length >= 0 ? this.length : void(0));
   },
   getData: function PdfDataListener_getData() {
     var data = this.data;
