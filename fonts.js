--- conflicted
+++ resolved
@@ -1112,67 +1112,11 @@
     bindDOM: function font_bindDom(data) {
       var fontName = this.name;
 
-<<<<<<< HEAD
-      // Just adding the font-face to the DOM doesn't make it load. It
-      // seems it's loaded once Gecko notices it's used. Therefore,
-      // add a div on the page using the loaded font.
-      var div = document.createElement("div");
-      var style = 'font-family:"' + name +
-        '";position: absolute;top:-99999;left:-99999;z-index:-99999';
-      div.setAttribute("style", style);
-      document.body.appendChild(div);
-
-      /** Hack begin */
-      // Actually there is not event when a font has finished downloading so
-      // the following code are a dirty hack to 'guess' when a font is ready
-      // This code could go away when bug 471915 has landed
-      var canvas = document.createElement("canvas");
-      var ctx = canvas.getContext("2d");
-      ctx.font = "bold italic 20px " + fontName + ", Symbol, Arial";
-      var testString = "    ";
-
-      // Periodicaly check for the width of the testString, it will be
-      // different once the real font has loaded
-      var textWidth = ctx.measureText(testString).width;
-
-      var start = Date.now();
-      var interval = window.setInterval(function canvasInterval(self) {
-        this.start = start;
-        ctx.font = "bold italic 20px " + fontName + ", Symbol, Arial";
-
-        // For some reasons the font has not loaded, so mark it loaded for the
-        // page to proceed but cry
-        if (textWidth == ctx.measureText(testString).width) {
-          if ((Date.now() - this.start) < kMaxWaitForFontFace) {
-            return;
-          } else {
-            warn("Is " + fontName + " loaded?");
-          }
-        }
-
-        window.clearInterval(interval);
-        Fonts.lookup(fontName).loading = false;
-        this.start = 0;
-        if (callback) {
-          callback();
-        }
-      }, 30, this);
-
-      /** Hack end */
-
-=======
->>>>>>> a9e2115b
       // Add the @font-face rule to the document
       var url = "url(data:" + this.mimetype + ";base64," + window.btoa(data) + ");";
       var rule = "@font-face { font-family:'" + fontName + "';src:" + url + "}";
       var styleSheet = document.styleSheets[0];
-<<<<<<< HEAD
       styleSheet.insertRule(rule, styleSheet.cssRules.length);
-=======
-      styleSheet.insertRule(rule, styleSheet.length);
-
-      return rule;
->>>>>>> a9e2115b
     }
   };
 
