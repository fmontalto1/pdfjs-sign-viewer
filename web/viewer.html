<!DOCTYPE html>
<html>
    <head>
        <title>Simple pdf.js page viewer</title>
        <link rel="stylesheet" href="viewer.css"/>

        <script type="text/javascript" src="compatibility.js"></script>
        <script type="text/javascript" src="viewer.js"></script>
        <script type="text/javascript" src="../pdf.js"></script>
        <script type="text/javascript" src="../fonts.js"></script>
        <script type="text/javascript" src="../crypto.js"></script>
        <script type="text/javascript" src="../glyphlist.js"></script>
  </head>

  <body>
    <div id="controls">
      <button id="previous" onclick="PDFView.page--;">
        <img src="images/go-up.svg" align="top" height="32"/>
        Previous
      </button>

      <button id="next" onclick="PDFView.page++;">
        <img src="images/go-down.svg" align="top" height="32"/>
        Next
      </button>

      <div class="separator"></div>

      <input type="text" id="pageNumber" onchange="PDFView.page = this.value;" value="1" size="4"/>

      <span>/</span>
      <span id="numPages">--</span>

      <div class="separator"></div>

      <button id="next" title="Zoom Out" onclick="PDFView.zoomOut();">
<<<<<<< HEAD
        <img src="images/list-remove.svg" align="top" height="32"/>
      </button>
      <button id="next" title="Zoom In" onclick="PDFView.zoomIn();">
        <img src="images/list-add.svg" align="top" height="32"/>
      </button>

=======
        <img src="images/zoom-out.svg" align="top" height="32"/>
      </button>
      <button id="next" title="Zoom In" onclick="PDFView.zoomIn();">
        <img src="images/zoom-in.svg" align="top" height="32"/>
      </button>

      <div class="separator"></div>

>>>>>>> 8505591c
      <select id="scaleSelect" onchange="PDFView.parseScale(this.value);">
        <option id="customScaleOption" value="custom"></option>
        <option value="0.5">50%</option>
        <option value="0.75">75%</option>
        <option value="1">100%</option>
        <option value="1.25">125%</option>
        <option value="1.5" selected="selected">150%</option>
        <option value="2">200%</option>
        <option id="pageWidthOption" value="page-width">Page Width</option>
        <option id="pageFitOption" value="page-fit">Page Fit</option>
      </select>

      <div class="separator"></div>

      <button id="print" onclick="window.print();">
        <img src="images/document-print.svg" align="top" height="32"/>
        Print
      </button>

      <div class="separator"></div>

      <input id="fileInput" type="file"/>

      <div class="separator"></div>

      <span id="info">--</span>
    </div>

    <div id="sidebar">
      <div id="sidebarBox">
        <div id="sidebarScrollView">
          <div id="sidebarView"></div>
        </div>
        <div id="outlineScrollView" style="display:none">
          <div id="outlineView"></div>
        </div>
        <div id="sidebarControls">
          <button id="thumbsSwitch" title="Show Thumbnails" onclick="PDFView.switchSidebarView('thumbs')" data-selected>
            <img src="images/nav-thumbs.svg" align="top" height="32" alt="Thumbs" />
          </button>
          <button id="outlineSwitch" title="Show Document Outline" onclick="PDFView.switchSidebarView('outline')" disabled>
            <img src="images/nav-outline.svg" align="top" height="32" alt="Document Outline" />
          </button>
        </div>
     </div>
    </div>

    <div id="viewer"></div>
  </body>
</html>
<|MERGE_RESOLUTION|>--- conflicted
+++ resolved
@@ -34,14 +34,6 @@
       <div class="separator"></div>
 
       <button id="next" title="Zoom Out" onclick="PDFView.zoomOut();">
-<<<<<<< HEAD
-        <img src="images/list-remove.svg" align="top" height="32"/>
-      </button>
-      <button id="next" title="Zoom In" onclick="PDFView.zoomIn();">
-        <img src="images/list-add.svg" align="top" height="32"/>
-      </button>
-
-=======
         <img src="images/zoom-out.svg" align="top" height="32"/>
       </button>
       <button id="next" title="Zoom In" onclick="PDFView.zoomIn();">
@@ -50,7 +42,6 @@
 
       <div class="separator"></div>
 
->>>>>>> 8505591c
       <select id="scaleSelect" onchange="PDFView.parseScale(this.value);">
         <option id="customScaleOption" value="custom"></option>
         <option value="0.5">50%</option>
