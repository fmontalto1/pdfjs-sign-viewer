/* -*- Mode: Java; tab-width: 2; indent-tabs-mode: nil; c-basic-offset: 2 -*- */
/* vim: set shiftwidth=2 tabstop=2 autoindent cindent expandtab: */
/* Copyright 2012 Mozilla Foundation
 *
 * Licensed under the Apache License, Version 2.0 (the "License");
 * you may not use this file except in compliance with the License.
 * You may obtain a copy of the License at
 *
 *     http://www.apache.org/licenses/LICENSE-2.0
 *
 * Unless required by applicable law or agreed to in writing, software
 * distributed under the License is distributed on an "AS IS" BASIS,
 * WITHOUT WARRANTIES OR CONDITIONS OF ANY KIND, either express or implied.
 * See the License for the specific language governing permissions and
 * limitations under the License.
 */
/* globals PDFJS, PDFBug, FirefoxCom, Stats, Cache, ProgressBar,
           DownloadManager, getFileName, scrollIntoView, getPDFFileNameFromURL,
           PDFHistory, Preferences, SidebarView, ViewHistory, PageView,
           ThumbnailView, URL, noContextMenuHandler, SecondaryToolbar,
           PasswordPrompt, PresentationMode, HandTool, Promise,
           DocumentProperties, DocumentOutlineView, DocumentAttachmentsView,
           OverlayManager, PDFFindController, PDFFindBar */

'use strict';

var DEFAULT_URL = 'compressed.tracemonkey-pldi-09.pdf';
var DEFAULT_SCALE = 'auto';
var DEFAULT_SCALE_DELTA = 1.1;
var UNKNOWN_SCALE = 0;
var DEFAULT_CACHE_SIZE = 10;
var CSS_UNITS = 96.0 / 72.0;
var SCROLLBAR_PADDING = 40;
var VERTICAL_PADDING = 5;
var MAX_AUTO_SCALE = 1.25;
var MIN_SCALE = 0.25;
var MAX_SCALE = 10.0;
var VIEW_HISTORY_MEMORY = 20;
var SCALE_SELECT_CONTAINER_PADDING = 8;
var SCALE_SELECT_PADDING = 22;
var THUMBNAIL_SCROLL_MARGIN = -19;
var CLEANUP_TIMEOUT = 30000;
var IGNORE_CURRENT_POSITION_ON_ZOOM = false;
//#if B2G
//PDFJS.useOnlyCssZoom = true;
//PDFJS.disableTextLayer = true;
//#endif
var RenderingStates = {
  INITIAL: 0,
  RUNNING: 1,
  PAUSED: 2,
  FINISHED: 3
};
var FindStates = {
  FIND_FOUND: 0,
  FIND_NOTFOUND: 1,
  FIND_WRAPPED: 2,
  FIND_PENDING: 3
};

PDFJS.imageResourcesPath = './images/';
//#if (FIREFOX || MOZCENTRAL || B2G || GENERIC || CHROME)
//PDFJS.workerSrc = '../build/pdf.worker.js';
//#endif
//#if !PRODUCTION
PDFJS.cMapUrl = '../external/bcmaps/';
PDFJS.cMapPacked = true;
//#else
//PDFJS.cMapUrl = '../web/cmaps/';
//PDFJS.cMapPacked = true;
//#endif

var mozL10n = document.mozL10n || document.webL10n;

//#include ui_utils.js
//#include preferences.js

//#if !(FIREFOX || MOZCENTRAL || B2G)
//#include mozPrintCallback_polyfill.js
//#endif

//#if GENERIC || CHROME
//#include download_manager.js
//#endif

//#if FIREFOX || MOZCENTRAL
//#include firefoxcom.js
//#endif

//#if CHROME
//#include chromecom.js
//#endif

var cache = new Cache(DEFAULT_CACHE_SIZE);
var currentPageNumber = 1;

//#include view_history.js
//#include pdf_find_bar.js
//#include pdf_find_controller.js
//#include pdf_history.js
//#include secondary_toolbar.js
//#include presentation_mode.js
//#include hand_tool.js
//#include overlay_manager.js
//#include password_prompt.js
//#include document_properties.js

var PDFView = {
  pages: [],
  thumbnails: [],
  currentScale: UNKNOWN_SCALE,
  currentScaleValue: null,
  initialBookmark: document.location.hash.substring(1),
  container: null,
  thumbnailContainer: null,
  initialized: false,
  fellback: false,
  pdfDocument: null,
  sidebarOpen: false,
  printing: false,
  pageViewScroll: null,
  thumbnailViewScroll: null,
  pageRotation: 0,
  mouseScrollTimeStamp: 0,
  mouseScrollDelta: 0,
  lastScroll: 0,
  previousPageNumber: 1,
  isViewerEmbedded: (window.parent !== window),
  idleTimeout: null,
  currentPosition: null,
  url: '',

  // called once when the document is loaded
  initialize: function pdfViewInitialize() {
    var self = this;
    var container = this.container = document.getElementById('viewerContainer');
    this.pageViewScroll = {};
    this.watchScroll(container, this.pageViewScroll, updateViewarea);

    var thumbnailContainer = this.thumbnailContainer =
                             document.getElementById('thumbnailView');
    this.thumbnailViewScroll = {};
    this.watchScroll(thumbnailContainer, this.thumbnailViewScroll,
                     this.renderHighestPriority.bind(this));

    Preferences.initialize();

    this.findController = new PDFFindController({
      pdfPageSource: this,
      integratedFind: this.supportsIntegratedFind
    });

    this.findBar = new PDFFindBar({
      bar: document.getElementById('findbar'),
      toggleButton: document.getElementById('viewFind'),
      findField: document.getElementById('findInput'),
      highlightAllCheckbox: document.getElementById('findHighlightAll'),
      caseSensitiveCheckbox: document.getElementById('findMatchCase'),
      findMsg: document.getElementById('findMsg'),
      findStatusIcon: document.getElementById('findStatusIcon'),
      findPreviousButton: document.getElementById('findPrevious'),
      findNextButton: document.getElementById('findNext'),
      findController: this.findController
    });

    this.findController.setFindBar(this.findBar);

    HandTool.initialize({
      container: container,
      toggleHandTool: document.getElementById('toggleHandTool')
    });

    SecondaryToolbar.initialize({
      toolbar: document.getElementById('secondaryToolbar'),
      presentationMode: PresentationMode,
      toggleButton: document.getElementById('secondaryToolbarToggle'),
      presentationModeButton:
        document.getElementById('secondaryPresentationMode'),
      openFile: document.getElementById('secondaryOpenFile'),
      print: document.getElementById('secondaryPrint'),
      download: document.getElementById('secondaryDownload'),
      viewBookmark: document.getElementById('secondaryViewBookmark'),
      firstPage: document.getElementById('firstPage'),
      lastPage: document.getElementById('lastPage'),
      pageRotateCw: document.getElementById('pageRotateCw'),
      pageRotateCcw: document.getElementById('pageRotateCcw'),
      documentProperties: DocumentProperties,
      documentPropertiesButton: document.getElementById('documentProperties')
    });

    PresentationMode.initialize({
      container: container,
      secondaryToolbar: SecondaryToolbar,
      firstPage: document.getElementById('contextFirstPage'),
      lastPage: document.getElementById('contextLastPage'),
      pageRotateCw: document.getElementById('contextPageRotateCw'),
      pageRotateCcw: document.getElementById('contextPageRotateCcw')
    });

    PasswordPrompt.initialize({
      overlayName: 'passwordOverlay',
      passwordField: document.getElementById('password'),
      passwordText: document.getElementById('passwordText'),
      passwordSubmit: document.getElementById('passwordSubmit'),
      passwordCancel: document.getElementById('passwordCancel')
    });

    DocumentProperties.initialize({
      overlayName: 'documentPropertiesOverlay',
      closeButton: document.getElementById('documentPropertiesClose'),
      fileNameField: document.getElementById('fileNameField'),
      fileSizeField: document.getElementById('fileSizeField'),
      titleField: document.getElementById('titleField'),
      authorField: document.getElementById('authorField'),
      subjectField: document.getElementById('subjectField'),
      keywordsField: document.getElementById('keywordsField'),
      creationDateField: document.getElementById('creationDateField'),
      modificationDateField: document.getElementById('modificationDateField'),
      creatorField: document.getElementById('creatorField'),
      producerField: document.getElementById('producerField'),
      versionField: document.getElementById('versionField'),
      pageCountField: document.getElementById('pageCountField')
    });

    container.addEventListener('scroll', function() {
      self.lastScroll = Date.now();
    }, false);

    var initializedPromise = Promise.all([
      Preferences.get('enableWebGL').then(function resolved(value) {
        PDFJS.disableWebGL = !value;
      }),
      Preferences.get('sidebarViewOnLoad').then(function resolved(value) {
        self.preferenceSidebarViewOnLoad = value;
      }),
      Preferences.get('pdfBugEnabled').then(function resolved(value) {
        self.preferencesPdfBugEnabled = value;
      }),
      Preferences.get('disableTextLayer').then(function resolved(value) {
        if (PDFJS.disableTextLayer === true) {
          return;
        }
        PDFJS.disableTextLayer = value;
      }),
      Preferences.get('disableRange').then(function resolved(value) {
        if (PDFJS.disableRange === true) {
          return;
        }
        PDFJS.disableRange = value;
      }),
      Preferences.get('disableAutoFetch').then(function resolved(value) {
        PDFJS.disableAutoFetch = value;
      }),
      Preferences.get('disableFontFace').then(function resolved(value) {
        if (PDFJS.disableFontFace === true) {
          return;
        }
        PDFJS.disableFontFace = value;
      }),
      Preferences.get('useOnlyCssZoom').then(function resolved(value) {
        PDFJS.useOnlyCssZoom = value;
      })
      // TODO move more preferences and other async stuff here
    ]).catch(function (reason) { });

    return initializedPromise.then(function () {
      PDFView.initialized = true;
    });
  },

  getPage: function pdfViewGetPage(n) {
    return this.pdfDocument.getPage(n);
  },

  // Helper function to keep track whether a div was scrolled up or down and
  // then call a callback.
  watchScroll: function pdfViewWatchScroll(viewAreaElement, state, callback) {
    state.down = true;
    state.lastY = viewAreaElement.scrollTop;
    state.rAF = null;
    viewAreaElement.addEventListener('scroll', function debounceScroll(evt) {
      if (state.rAF) {
        return;
      }
      // schedule an invocation of webViewerScrolled for next animation frame.
      state.rAF = window.requestAnimationFrame(function webViewerScrolled() {
        state.rAF = null;
        if (!PDFView.pdfDocument) {
          return;
        }
        var currentY = viewAreaElement.scrollTop;
        var lastY = state.lastY;
        if (currentY > lastY) {
          state.down = true;
        } else if (currentY < lastY) {
          state.down = false;
        }
        // else do nothing and use previous value
        state.lastY = currentY;
        callback();
      });
    }, true);
  },

  _setScaleUpdatePages: function pdfView_setScaleUpdatePages(
      newScale, newValue, resetAutoSettings, noScroll) {
    this.currentScaleValue = newValue;
    if (newScale === this.currentScale) {
      return;
    }
    for (var i = 0, ii = this.pages.length; i < ii; i++) {
      this.pages[i].update(newScale);
    }
    this.currentScale = newScale;

    if (!noScroll) {
      var page = this.page, dest;
      if (this.currentPosition && !IGNORE_CURRENT_POSITION_ON_ZOOM) {
        page = this.currentPosition.page;
        dest = [null, { name: 'XYZ' }, this.currentPosition.left,
                this.currentPosition.top, null];
      }
      this.pages[page - 1].scrollIntoView(dest);
    }
    var event = document.createEvent('UIEvents');
    event.initUIEvent('scalechange', false, false, window, 0);
    event.scale = newScale;
    event.resetAutoSettings = resetAutoSettings;
    window.dispatchEvent(event);
  },

  setScale: function pdfViewSetScale(value, resetAutoSettings, noScroll) {
    if (value === 'custom') {
      return;
    }
    var scale = parseFloat(value);

    if (scale > 0) {
      this._setScaleUpdatePages(scale, value, true, noScroll);
    } else {
      var currentPage = this.pages[this.page - 1];
      if (!currentPage) {
        return;
      }
      var hPadding = PresentationMode.active ? 0 : SCROLLBAR_PADDING;
      var vPadding = PresentationMode.active ? 0 : VERTICAL_PADDING;
      var pageWidthScale = (this.container.clientWidth - hPadding) /
                            currentPage.width * currentPage.scale;
      var pageHeightScale = (this.container.clientHeight - vPadding) /
                             currentPage.height * currentPage.scale;
      switch (value) {
        case 'page-actual':
          scale = 1;
          break;
        case 'page-width':
          scale = pageWidthScale;
          break;
        case 'page-height':
          scale = pageHeightScale;
          break;
        case 'page-fit':
          scale = Math.min(pageWidthScale, pageHeightScale);
          break;
        case 'auto':
          var isLandscape = (currentPage.width > currentPage.height);
          var horizontalScale = isLandscape ? pageHeightScale : pageWidthScale;
          scale = Math.min(MAX_AUTO_SCALE, horizontalScale);
          break;
        default:
          console.error('pdfViewSetScale: \'' + value +
                        '\' is an unknown zoom value.');
          return;
      }
      this._setScaleUpdatePages(scale, value, resetAutoSettings, noScroll);

      selectScaleOption(value);
    }
  },

  zoomIn: function pdfViewZoomIn(ticks) {
    var newScale = this.currentScale;
    do {
      newScale = (newScale * DEFAULT_SCALE_DELTA).toFixed(2);
      newScale = Math.ceil(newScale * 10) / 10;
      newScale = Math.min(MAX_SCALE, newScale);
    } while (--ticks && newScale < MAX_SCALE);
    this.setScale(newScale, true);
  },

  zoomOut: function pdfViewZoomOut(ticks) {
    var newScale = this.currentScale;
    do {
      newScale = (newScale / DEFAULT_SCALE_DELTA).toFixed(2);
      newScale = Math.floor(newScale * 10) / 10;
      newScale = Math.max(MIN_SCALE, newScale);
    } while (--ticks && newScale > MIN_SCALE);
    this.setScale(newScale, true);
  },

  set page(val) {
    var pages = this.pages;
    var event = document.createEvent('UIEvents');
    event.initUIEvent('pagechange', false, false, window, 0);

    if (!(0 < val && val <= pages.length)) {
      this.previousPageNumber = val;
      event.pageNumber = this.page;
      window.dispatchEvent(event);
      return;
    }

    pages[val - 1].updateStats();
    this.previousPageNumber = currentPageNumber;
    currentPageNumber = val;
    event.pageNumber = val;
    window.dispatchEvent(event);

    // checking if the this.page was called from the updateViewarea function:
    // avoiding the creation of two "set page" method (internal and public)
    if (updateViewarea.inProgress) {
      return;
    }
    // Avoid scrolling the first page during loading
    if (this.loading && val === 1) {
      return;
    }
    pages[val - 1].scrollIntoView();
  },

  get page() {
    return currentPageNumber;
  },

  get supportsPrinting() {
    var canvas = document.createElement('canvas');
    var value = 'mozPrintCallback' in canvas;
    // shadow
    Object.defineProperty(this, 'supportsPrinting', { value: value,
                                                      enumerable: true,
                                                      configurable: true,
                                                      writable: false });
    return value;
  },

  get supportsFullscreen() {
    var doc = document.documentElement;
    var support = doc.requestFullscreen || doc.mozRequestFullScreen ||
                  doc.webkitRequestFullScreen || doc.msRequestFullscreen;

    if (document.fullscreenEnabled === false ||
        document.mozFullScreenEnabled === false ||
        document.webkitFullscreenEnabled === false ||
        document.msFullscreenEnabled === false) {
      support = false;
    }

    Object.defineProperty(this, 'supportsFullscreen', { value: support,
                                                        enumerable: true,
                                                        configurable: true,
                                                        writable: false });
    return support;
  },

  get supportsIntegratedFind() {
    var support = false;
//#if !(FIREFOX || MOZCENTRAL)
//#else
//  support = FirefoxCom.requestSync('supportsIntegratedFind');
//#endif
    Object.defineProperty(this, 'supportsIntegratedFind', { value: support,
                                                            enumerable: true,
                                                            configurable: true,
                                                            writable: false });
    return support;
  },

  get supportsDocumentFonts() {
    var support = true;
//#if !(FIREFOX || MOZCENTRAL)
//#else
//  support = FirefoxCom.requestSync('supportsDocumentFonts');
//#endif
    Object.defineProperty(this, 'supportsDocumentFonts', { value: support,
                                                           enumerable: true,
                                                           configurable: true,
                                                           writable: false });
    return support;
  },

  get supportsDocumentColors() {
    var support = true;
//#if !(FIREFOX || MOZCENTRAL)
//#else
//  support = FirefoxCom.requestSync('supportsDocumentColors');
//#endif
    Object.defineProperty(this, 'supportsDocumentColors', { value: support,
                                                            enumerable: true,
                                                            configurable: true,
                                                            writable: false });
    return support;
  },

  get loadingBar() {
    var bar = new ProgressBar('#loadingBar', {});
    Object.defineProperty(this, 'loadingBar', { value: bar,
                                                enumerable: true,
                                                configurable: true,
                                                writable: false });
    return bar;
  },

  get isHorizontalScrollbarEnabled() {
    return (PresentationMode.active ? false :
            (this.container.scrollWidth > this.container.clientWidth));
  },

//#if (FIREFOX || MOZCENTRAL)
  initPassiveLoading: function pdfViewInitPassiveLoading() {
    var pdfDataRangeTransport = {
      rangeListeners: [],
      progressListeners: [],

      addRangeListener: function PdfDataRangeTransport_addRangeListener(
                                   listener) {
        this.rangeListeners.push(listener);
      },

      addProgressListener: function PdfDataRangeTransport_addProgressListener(
                                      listener) {
        this.progressListeners.push(listener);
      },

      onDataRange: function PdfDataRangeTransport_onDataRange(begin, chunk) {
        var listeners = this.rangeListeners;
        for (var i = 0, n = listeners.length; i < n; ++i) {
          listeners[i](begin, chunk);
        }
      },

      onDataProgress: function PdfDataRangeTransport_onDataProgress(loaded) {
        var listeners = this.progressListeners;
        for (var i = 0, n = listeners.length; i < n; ++i) {
          listeners[i](loaded);
        }
      },

      requestDataRange: function PdfDataRangeTransport_requestDataRange(
                                  begin, end) {
        FirefoxCom.request('requestDataRange', { begin: begin, end: end });
      }
    };

    window.addEventListener('message', function windowMessage(e) {
      if (e.source !== null) {
        // The message MUST originate from Chrome code.
        console.warn('Rejected untrusted message from ' + e.origin);
        return;
      }
      var args = e.data;

      if (typeof args !== 'object' || !('pdfjsLoadAction' in args)) {
        return;
      }
      switch (args.pdfjsLoadAction) {
        case 'supportsRangedLoading':
          PDFView.open(args.pdfUrl, 0, undefined, pdfDataRangeTransport, {
            length: args.length,
            initialData: args.data
          });
          break;
        case 'range':
          pdfDataRangeTransport.onDataRange(args.begin, args.chunk);
          break;
        case 'rangeProgress':
          pdfDataRangeTransport.onDataProgress(args.loaded);
          break;
        case 'progress':
          PDFView.progress(args.loaded / args.total);
          break;
        case 'complete':
          if (!args.data) {
            PDFView.error(mozL10n.get('loading_error', null,
                          'An error occurred while loading the PDF.'), e);
            break;
          }
          PDFView.open(args.data, 0);
          break;
      }
    });
    FirefoxCom.requestSync('initPassiveLoading', null);
  },
//#endif

  setTitleUsingUrl: function pdfViewSetTitleUsingUrl(url) {
    this.url = url;
    try {
      this.setTitle(decodeURIComponent(getFileName(url)) || url);
    } catch (e) {
      // decodeURIComponent may throw URIError,
      // fall back to using the unprocessed url in that case
      this.setTitle(url);
    }
  },

  setTitle: function pdfViewSetTitle(title) {
    document.title = title;
//#if B2G
//  document.getElementById('activityTitle').textContent = title;
//#endif
  },

  close: function pdfViewClose() {
    var errorWrapper = document.getElementById('errorWrapper');
    errorWrapper.setAttribute('hidden', 'true');

    if (!this.pdfDocument) {
      return;
    }

    this.pdfDocument.destroy();
    this.pdfDocument = null;

    var thumbsView = document.getElementById('thumbnailView');
    while (thumbsView.hasChildNodes()) {
      thumbsView.removeChild(thumbsView.lastChild);
    }

    var container = document.getElementById('viewer');
    while (container.hasChildNodes()) {
      container.removeChild(container.lastChild);
    }

    if (typeof PDFBug !== 'undefined') {
      PDFBug.cleanup();
    }
  },

  // TODO(mack): This function signature should really be pdfViewOpen(url, args)
  open: function pdfViewOpen(file, scale, password,
                             pdfDataRangeTransport, args) {
    if (this.pdfDocument) {
      // Reload the preferences if a document was previously opened.
      Preferences.reload();
    }
    this.close();

    var parameters = {password: password};
    if (typeof file === 'string') { // URL
      this.setTitleUsingUrl(file);
      parameters.url = file;
    } else if (file && 'byteLength' in file) { // ArrayBuffer
      parameters.data = file;
    } else if (file.url && file.originalUrl) {
      this.setTitleUsingUrl(file.originalUrl);
      parameters.url = file.url;
    }
    if (args) {
      for (var prop in args) {
        parameters[prop] = args[prop];
      }
    }

    var self = this;
    self.loading = true;
    self.downloadComplete = false;

    var passwordNeeded = function passwordNeeded(updatePassword, reason) {
      PasswordPrompt.updatePassword = updatePassword;
      PasswordPrompt.reason = reason;
      PasswordPrompt.open();
    };

    function getDocumentProgress(progressData) {
      self.progress(progressData.loaded / progressData.total);
    }

    PDFJS.getDocument(parameters, pdfDataRangeTransport, passwordNeeded,
                      getDocumentProgress).then(
      function getDocumentCallback(pdfDocument) {
        self.load(pdfDocument, scale);
        self.loading = false;
      },
      function getDocumentError(exception) {
        var message = exception && exception.message;
        var loadingErrorMessage = mozL10n.get('loading_error', null,
          'An error occurred while loading the PDF.');

        if (exception instanceof PDFJS.InvalidPDFException) {
          // change error message also for other builds
          loadingErrorMessage = mozL10n.get('invalid_file_error', null,
                                            'Invalid or corrupted PDF file.');
        } else if (exception instanceof PDFJS.MissingPDFException) {
          // special message for missing PDF's
          loadingErrorMessage = mozL10n.get('missing_file_error', null,
                                            'Missing PDF file.');
        } else if (exception instanceof PDFJS.UnexpectedResponseException) {
          loadingErrorMessage = mozL10n.get('unexpected_response_error', null,
                                            'Unexpected server response.');
        }
//#if B2G
//      window.alert(loadingErrorMessage);
//      return window.close();
//#endif

        var moreInfo = {
          message: message
        };
        self.error(loadingErrorMessage, moreInfo);
        self.loading = false;
      }
    );

    if (args && args.length) {
      DocumentProperties.setFileSize(args.length);
    }
  },

  download: function pdfViewDownload() {
    function downloadByUrl() {
      downloadManager.downloadUrl(url, filename);
    }

    var url = this.url.split('#')[0];
    var filename = getPDFFileNameFromURL(url);
    var downloadManager = new DownloadManager();
    downloadManager.onerror = function (err) {
      // This error won't really be helpful because it's likely the
      // fallback won't work either (or is already open).
      PDFView.error('PDF failed to download.');
    };

    if (!this.pdfDocument) { // the PDF is not ready yet
      downloadByUrl();
      return;
    }

    if (!this.downloadComplete) { // the PDF is still downloading
      downloadByUrl();
      return;
    }

    this.pdfDocument.getData().then(
      function getDataSuccess(data) {
        var blob = PDFJS.createBlob(data, 'application/pdf');
        downloadManager.download(blob, url, filename);
      },
      downloadByUrl // Error occurred try downloading with just the url.
    ).then(null, downloadByUrl);
  },

  fallback: function pdfViewFallback(featureId) {
//#if !(FIREFOX || MOZCENTRAL)
//  return;
//#else
//  // Only trigger the fallback once so we don't spam the user with messages
//  // for one PDF.
//  if (this.fellback)
//    return;
//  this.fellback = true;
//  var url = this.url.split('#')[0];
//  FirefoxCom.request('fallback', { featureId: featureId, url: url },
//    function response(download) {
//      if (!download) {
//        return;
//      }
//      PDFView.download();
//    });
//#endif
  },

  navigateTo: function pdfViewNavigateTo(dest) {
    var destString = '';
    var self = this;

    var goToDestination = function(destRef) {
      self.pendingRefStr = null;
      // dest array looks like that: <page-ref> </XYZ|FitXXX> <args..>
      var pageNumber = destRef instanceof Object ?
        self.pagesRefMap[destRef.num + ' ' + destRef.gen + ' R'] :
        (destRef + 1);
      if (pageNumber) {
        if (pageNumber > self.pages.length) {
          pageNumber = self.pages.length;
        }
        var currentPage = self.pages[pageNumber - 1];
        currentPage.scrollIntoView(dest);

        // Update the browsing history.
        PDFHistory.push({ dest: dest, hash: destString, page: pageNumber });
      } else {
        self.pdfDocument.getPageIndex(destRef).then(function (pageIndex) {
          var pageNum = pageIndex + 1;
          self.pagesRefMap[destRef.num + ' ' + destRef.gen + ' R'] = pageNum;
          goToDestination(destRef);
        });
      }
    };

    this.destinationsPromise.then(function() {
      if (typeof dest === 'string') {
        destString = dest;
        dest = self.destinations[dest];
      }
      if (!(dest instanceof Array)) {
        return; // invalid destination
      }
      goToDestination(dest[0]);
    });
  },

  getDestinationHash: function pdfViewGetDestinationHash(dest) {
    if (typeof dest === 'string') {
      return PDFView.getAnchorUrl('#' + escape(dest));
    }
    if (dest instanceof Array) {
      var destRef = dest[0]; // see navigateTo method for dest format
      var pageNumber = destRef instanceof Object ?
        this.pagesRefMap[destRef.num + ' ' + destRef.gen + ' R'] :
        (destRef + 1);
      if (pageNumber) {
        var pdfOpenParams = PDFView.getAnchorUrl('#page=' + pageNumber);
        var destKind = dest[1];
        if (typeof destKind === 'object' && 'name' in destKind &&
            destKind.name === 'XYZ') {
          var scale = (dest[4] || this.currentScaleValue);
          var scaleNumber = parseFloat(scale);
          if (scaleNumber) {
            scale = scaleNumber * 100;
          }
          pdfOpenParams += '&zoom=' + scale;
          if (dest[2] || dest[3]) {
            pdfOpenParams += ',' + (dest[2] || 0) + ',' + (dest[3] || 0);
          }
        }
        return pdfOpenParams;
      }
    }
    return '';
  },

  /**
   * Prefix the full url on anchor links to make sure that links are resolved
   * relative to the current URL instead of the one defined in <base href>.
   * @param {String} anchor The anchor hash, including the #.
   */
  getAnchorUrl: function getAnchorUrl(anchor) {
//#if (GENERIC || B2G)
    return anchor;
//#endif
//#if (FIREFOX || MOZCENTRAL)
//  return this.url.split('#')[0] + anchor;
//#endif
//#if CHROME
//  return location.href.split('#')[0] + anchor;
//#endif
  },

  /**
   * Show the error box.
   * @param {String} message A message that is human readable.
   * @param {Object} moreInfo (optional) Further information about the error
   *                            that is more technical.  Should have a 'message'
   *                            and optionally a 'stack' property.
   */
  error: function pdfViewError(message, moreInfo) {
    var moreInfoText = mozL10n.get('error_version_info',
      {version: PDFJS.version || '?', build: PDFJS.build || '?'},
      'PDF.js v{{version}} (build: {{build}})') + '\n';
    if (moreInfo) {
      moreInfoText +=
        mozL10n.get('error_message', {message: moreInfo.message},
        'Message: {{message}}');
      if (moreInfo.stack) {
        moreInfoText += '\n' +
          mozL10n.get('error_stack', {stack: moreInfo.stack},
          'Stack: {{stack}}');
      } else {
        if (moreInfo.filename) {
          moreInfoText += '\n' +
            mozL10n.get('error_file', {file: moreInfo.filename},
            'File: {{file}}');
        }
        if (moreInfo.lineNumber) {
          moreInfoText += '\n' +
            mozL10n.get('error_line', {line: moreInfo.lineNumber},
            'Line: {{line}}');
        }
      }
    }

//#if !(FIREFOX || MOZCENTRAL)
    var errorWrapper = document.getElementById('errorWrapper');
    errorWrapper.removeAttribute('hidden');

    var errorMessage = document.getElementById('errorMessage');
    errorMessage.textContent = message;

    var closeButton = document.getElementById('errorClose');
    closeButton.onclick = function() {
      errorWrapper.setAttribute('hidden', 'true');
    };

    var errorMoreInfo = document.getElementById('errorMoreInfo');
    var moreInfoButton = document.getElementById('errorShowMore');
    var lessInfoButton = document.getElementById('errorShowLess');
    moreInfoButton.onclick = function() {
      errorMoreInfo.removeAttribute('hidden');
      moreInfoButton.setAttribute('hidden', 'true');
      lessInfoButton.removeAttribute('hidden');
      errorMoreInfo.style.height = errorMoreInfo.scrollHeight + 'px';
    };
    lessInfoButton.onclick = function() {
      errorMoreInfo.setAttribute('hidden', 'true');
      moreInfoButton.removeAttribute('hidden');
      lessInfoButton.setAttribute('hidden', 'true');
    };
    moreInfoButton.oncontextmenu = noContextMenuHandler;
    lessInfoButton.oncontextmenu = noContextMenuHandler;
    closeButton.oncontextmenu = noContextMenuHandler;
    moreInfoButton.removeAttribute('hidden');
    lessInfoButton.setAttribute('hidden', 'true');
    errorMoreInfo.value = moreInfoText;
//#else
//  console.error(message + '\n' + moreInfoText);
//  this.fallback();
//#endif
  },

  progress: function pdfViewProgress(level) {
    var percent = Math.round(level * 100);
    // When we transition from full request to range requests, it's possible
    // that we discard some of the loaded data. This can cause the loading
    // bar to move backwards. So prevent this by only updating the bar if it
    // increases.
    if (percent > PDFView.loadingBar.percent || isNaN(percent)) {
      PDFView.loadingBar.percent = percent;
    }
  },

  load: function pdfViewLoad(pdfDocument, scale) {
    var self = this;
    var isOnePageRenderedResolved = false;
    var resolveOnePageRendered = null;
    var onePageRendered = new Promise(function (resolve) {
      resolveOnePageRendered = resolve;
    });
    function bindOnAfterDraw(pageView, thumbnailView) {
      // when page is painted, using the image as thumbnail base
      pageView.onAfterDraw = function pdfViewLoadOnAfterDraw() {
        if (!isOnePageRenderedResolved) {
          isOnePageRenderedResolved = true;
          resolveOnePageRendered();
        }
        thumbnailView.setImage(pageView.canvas);
      };
    }

    PDFView.findController.reset();

    this.pdfDocument = pdfDocument;

    DocumentProperties.resolveDataAvailable();

    var downloadedPromise = pdfDocument.getDownloadInfo().then(function() {
      self.downloadComplete = true;
      PDFView.loadingBar.hide();
      var outerContainer = document.getElementById('outerContainer');
      outerContainer.classList.remove('loadingInProgress');
    });

    var pagesCount = pdfDocument.numPages;

    var id = pdfDocument.fingerprint;
    document.getElementById('numPages').textContent =
      mozL10n.get('page_of', {pageCount: pagesCount}, 'of {{pageCount}}');
    document.getElementById('pageNumber').max = pagesCount;

    PDFView.documentFingerprint = id;
    var store = PDFView.store = new ViewHistory(id);

    this.pageRotation = 0;

    var pages = this.pages = [];
    var pagesRefMap = this.pagesRefMap = {};
    var thumbnails = this.thumbnails = [];

    var resolvePagesPromise;
    var pagesPromise = new Promise(function (resolve) {
      resolvePagesPromise = resolve;
    });
    this.pagesPromise = pagesPromise;

    var firstPagePromise = pdfDocument.getPage(1);
    var container = document.getElementById('viewer');
    var thumbsView = document.getElementById('thumbnailView');

    // Fetch a single page so we can get a viewport that will be the default
    // viewport for all pages
    firstPagePromise.then(function(pdfPage) {
      var viewport = pdfPage.getViewport((scale || 1.0) * CSS_UNITS);
      for (var pageNum = 1; pageNum <= pagesCount; ++pageNum) {
        var viewportClone = viewport.clone();
        var pageView = new PageView(container, pageNum, scale,
                                    self.navigateTo.bind(self),
                                    viewportClone);
        var thumbnailView = new ThumbnailView(thumbsView, pageNum,
                                              viewportClone);
        bindOnAfterDraw(pageView, thumbnailView);
        pages.push(pageView);
        thumbnails.push(thumbnailView);
      }

      // Fetch all the pages since the viewport is needed before printing
      // starts to create the correct size canvas. Wait until one page is
      // rendered so we don't tie up too many resources early on.
      onePageRendered.then(function () {
        if (!PDFJS.disableAutoFetch) {
          var getPagesLeft = pagesCount;
          for (var pageNum = 1; pageNum <= pagesCount; ++pageNum) {
            pdfDocument.getPage(pageNum).then(function (pageNum, pdfPage) {
              var pageView = pages[pageNum - 1];
              if (!pageView.pdfPage) {
                pageView.setPdfPage(pdfPage);
              }
              var refStr = pdfPage.ref.num + ' ' + pdfPage.ref.gen + ' R';
              pagesRefMap[refStr] = pageNum;
              getPagesLeft--;
              if (!getPagesLeft) {
                resolvePagesPromise();
              }
            }.bind(null, pageNum));
          }
        } else {
          // XXX: Printing is semi-broken with auto fetch disabled.
          resolvePagesPromise();
        }
      });

      downloadedPromise.then(function () {
        var event = document.createEvent('CustomEvent');
        event.initCustomEvent('documentload', true, true, {});
        window.dispatchEvent(event);
      });

      PDFView.loadingBar.setWidth(container);

      PDFView.findController.resolveFirstPage();

      // Initialize the browsing history.
      PDFHistory.initialize(self.documentFingerprint);
    });

    // Fetch the necessary preference values.
    var showPreviousViewOnLoad;
    var showPreviousViewOnLoadPromise =
      Preferences.get('showPreviousViewOnLoad').then(function (prefValue) {
        showPreviousViewOnLoad = prefValue;
      });
    var defaultZoomValue;
    var defaultZoomValuePromise =
      Preferences.get('defaultZoomValue').then(function (prefValue) {
        defaultZoomValue = prefValue;
      });

    var storePromise = store.initializedPromise;
    Promise.all([firstPagePromise, storePromise, showPreviousViewOnLoadPromise,
                 defaultZoomValuePromise]).then(function resolved() {
      var storedHash = null;
      if (showPreviousViewOnLoad && store.get('exists', false)) {
        var pageNum = store.get('page', '1');
        var zoom = defaultZoomValue || store.get('zoom', PDFView.currentScale);
        var left = store.get('scrollLeft', '0');
        var top = store.get('scrollTop', '0');

        storedHash = 'page=' + pageNum + '&zoom=' + zoom + ',' +
                     left + ',' + top;
      } else if (defaultZoomValue) {
        storedHash = 'page=1&zoom=' + defaultZoomValue;
      }
      self.setInitialView(storedHash, scale);

      // Make all navigation keys work on document load,
      // unless the viewer is embedded in a web page.
      if (!self.isViewerEmbedded) {
        self.container.focus();
//#if (FIREFOX || MOZCENTRAL)
//      self.container.blur();
//#endif
      }
    }, function rejected(reason) {
      console.error(reason);

      firstPagePromise.then(function () {
        self.setInitialView(null, scale);
      });
    });

    pagesPromise.then(function() {
      if (PDFView.supportsPrinting) {
        pdfDocument.getJavaScript().then(function(javaScript) {
          if (javaScript.length) {
            console.warn('Warning: JavaScript is not supported');
            PDFView.fallback(PDFJS.UNSUPPORTED_FEATURES.javaScript);
          }
          // Hack to support auto printing.
          var regex = /\bprint\s*\(/g;
          for (var i = 0, ii = javaScript.length; i < ii; i++) {
            var js = javaScript[i];
            if (js && regex.test(js)) {
              setTimeout(function() {
                window.print();
              });
              return;
            }
          }
        });
      }
    });

    var destinationsPromise =
      this.destinationsPromise = pdfDocument.getDestinations();
    destinationsPromise.then(function(destinations) {
      self.destinations = destinations;
    });

    // outline depends on destinations and pagesRefMap
    var promises = [pagesPromise, destinationsPromise,
                    PDFView.animationStartedPromise];
    Promise.all(promises).then(function() {
      pdfDocument.getOutline().then(function(outline) {
        self.outline = new DocumentOutlineView(outline);
        document.getElementById('viewOutline').disabled = !outline;

        if (outline &&
            self.preferenceSidebarViewOnLoad === SidebarView.OUTLINE) {
          self.switchSidebarView('outline', true);
        }
      });
      pdfDocument.getAttachments().then(function(attachments) {
        self.attachments = new DocumentAttachmentsView(attachments);
        document.getElementById('viewAttachments').disabled = !attachments;

        if (attachments &&
            self.preferenceSidebarViewOnLoad === SidebarView.ATTACHMENTS) {
          self.switchSidebarView('attachments', true);
        }
      });
    });

    if (self.preferenceSidebarViewOnLoad === SidebarView.THUMBS) {
      Promise.all([firstPagePromise, onePageRendered]).then(function () {
        self.switchSidebarView('thumbs', true);
      });
    }

    pdfDocument.getMetadata().then(function(data) {
      var info = data.info, metadata = data.metadata;
      self.documentInfo = info;
      self.metadata = metadata;

      // Provides some basic debug information
      console.log('PDF ' + pdfDocument.fingerprint + ' [' +
                  info.PDFFormatVersion + ' ' + (info.Producer || '-').trim() +
                  ' / ' + (info.Creator || '-').trim() + ']' +
                  ' (PDF.js: ' + (PDFJS.version || '-') +
                  (!PDFJS.disableWebGL ? ' [WebGL]' : '') + ')');

      var pdfTitle;
      if (metadata && metadata.has('dc:title')) {
        var title = metadata.get('dc:title');
        // Ghostscript sometimes return 'Untitled', sets the title to 'Untitled'
        if (title !== 'Untitled') {
          pdfTitle = title;
        }
      }

      if (!pdfTitle && info && info['Title']) {
        pdfTitle = info['Title'];
      }

      if (pdfTitle) {
        self.setTitle(pdfTitle + ' - ' + document.title);
      }

      if (info.IsAcroFormPresent) {
        console.warn('Warning: AcroForm/XFA is not supported');
        PDFView.fallback(PDFJS.UNSUPPORTED_FEATURES.forms);
      }

//#if (FIREFOX || MOZCENTRAL)
//    var versionId = String(info.PDFFormatVersion).slice(-1) | 0;
//    var generatorId = 0;
//    var KNOWN_GENERATORS = ["acrobat distiller", "acrobat pdfwritter",
//     "adobe livecycle", "adobe pdf library", "adobe photoshop", "ghostscript",
//     "tcpdf", "cairo", "dvipdfm", "dvips", "pdftex", "pdfkit", "itext",
//     "prince", "quarkxpress", "mac os x", "microsoft", "openoffice", "oracle",
//     "luradocument", "pdf-xchange", "antenna house", "aspose.cells", "fpdf"];
//    var generatorId = 0;
//    if (info.Producer) {
//      KNOWN_GENERATORS.some(function (generator, s, i) {
//        if (generator.indexOf(s) < 0) {
//          return false;
//        }
//        generatorId = i + 1;
//        return true;
//      }.bind(null, info.Producer.toLowerCase()));
//    }
//    var formType = !info.IsAcroFormPresent ? null : info.IsXFAPresent ?
//                   'xfa' : 'acroform';
//    FirefoxCom.request('reportTelemetry', JSON.stringify({
//      type: 'documentInfo',
//      version: versionId,
//      generator: generatorId,
//      formType: formType
//    }));
//#endif
    });
  },

  setInitialView: function pdfViewSetInitialView(storedHash, scale) {
    // Reset the current scale, as otherwise the page's scale might not get
    // updated if the zoom level stayed the same.
    this.currentScale = UNKNOWN_SCALE;
    this.currentScaleValue = null;
    // When opening a new file (when one is already loaded in the viewer):
    // Reset 'currentPageNumber', since otherwise the page's scale will be wrong
    // if 'currentPageNumber' is larger than the number of pages in the file.
    document.getElementById('pageNumber').value = currentPageNumber = 1;
    // Reset the current position when loading a new file,
    // to prevent displaying the wrong position in the document.
    this.currentPosition = null;

    if (PDFHistory.initialDestination) {
      this.navigateTo(PDFHistory.initialDestination);
      PDFHistory.initialDestination = null;
    } else if (this.initialBookmark) {
      this.setHash(this.initialBookmark);
      PDFHistory.push({ hash: this.initialBookmark }, !!this.initialBookmark);
      this.initialBookmark = null;
    } else if (storedHash) {
      this.setHash(storedHash);
    } else if (scale) {
      this.setScale(scale, true);
      this.page = 1;
    }

    if (PDFView.currentScale === UNKNOWN_SCALE) {
      // Scale was not initialized: invalid bookmark or scale was not specified.
      // Setting the default one.
      this.setScale(DEFAULT_SCALE, true);
    }
  },

  renderHighestPriority:
      function pdfViewRenderHighestPriority(currentlyVisiblePages) {
    if (PDFView.idleTimeout) {
      clearTimeout(PDFView.idleTimeout);
      PDFView.idleTimeout = null;
    }

    // Pages have a higher priority than thumbnails, so check them first.
    var visiblePages = currentlyVisiblePages || this.getVisiblePages();
    var pageView = this.getHighestPriority(visiblePages, this.pages,
                                           this.pageViewScroll.down);
    if (pageView) {
      this.renderView(pageView, 'page');
      return;
    }
    // No pages needed rendering so check thumbnails.
    if (this.sidebarOpen) {
      var visibleThumbs = this.getVisibleThumbs();
      var thumbView = this.getHighestPriority(visibleThumbs,
                                              this.thumbnails,
                                              this.thumbnailViewScroll.down);
      if (thumbView) {
        this.renderView(thumbView, 'thumbnail');
        return;
      }
    }

    if (this.printing) {
      // If printing is currently ongoing do not reschedule cleanup.
      return;
    }

    PDFView.idleTimeout = setTimeout(function () {
      PDFView.cleanup();
    }, CLEANUP_TIMEOUT);
  },

  cleanup: function pdfViewCleanup() {
    for (var i = 0, ii = this.pages.length; i < ii; i++) {
      if (this.pages[i] &&
          this.pages[i].renderingState !== RenderingStates.FINISHED) {
        this.pages[i].reset();
      }
    }
    this.pdfDocument.cleanup();

    ThumbnailView.tempImageCache = null;
  },

  getHighestPriority: function pdfViewGetHighestPriority(visible, views,
                                                         scrolledDown) {
    // The state has changed figure out which page has the highest priority to
    // render next (if any).
    // Priority:
    // 1 visible pages
    // 2 if last scrolled down page after the visible pages
    // 2 if last scrolled up page before the visible pages
    var visibleViews = visible.views;

    var numVisible = visibleViews.length;
    if (numVisible === 0) {
      return false;
    }
    for (var i = 0; i < numVisible; ++i) {
      var view = visibleViews[i].view;
      if (!this.isViewFinished(view)) {
        return view;
      }
    }

    // All the visible views have rendered, try to render next/previous pages.
    if (scrolledDown) {
      var nextPageIndex = visible.last.id;
      // ID's start at 1 so no need to add 1.
      if (views[nextPageIndex] && !this.isViewFinished(views[nextPageIndex])) {
        return views[nextPageIndex];
      }
    } else {
      var previousPageIndex = visible.first.id - 2;
      if (views[previousPageIndex] &&
          !this.isViewFinished(views[previousPageIndex])) {
        return views[previousPageIndex];
      }
    }
    // Everything that needs to be rendered has been.
    return false;
  },

  isViewFinished: function pdfViewIsViewFinished(view) {
    return view.renderingState === RenderingStates.FINISHED;
  },

  // Render a page or thumbnail view. This calls the appropriate function based
  // on the views state. If the view is already rendered it will return false.
  renderView: function pdfViewRender(view, type) {
    var state = view.renderingState;
    switch (state) {
      case RenderingStates.FINISHED:
        return false;
      case RenderingStates.PAUSED:
        PDFView.highestPriorityPage = type + view.id;
        view.resume();
        break;
      case RenderingStates.RUNNING:
        PDFView.highestPriorityPage = type + view.id;
        break;
      case RenderingStates.INITIAL:
        PDFView.highestPriorityPage = type + view.id;
        view.draw(this.renderHighestPriority.bind(this));
        break;
    }
    return true;
  },

  setHash: function pdfViewSetHash(hash) {
    var validFitZoomValues = ['Fit','FitB','FitH','FitBH',
      'FitV','FitBV','FitR'];

    if (!hash) {
      return;
    }

    if (hash.indexOf('=') >= 0) {
      var params = PDFView.parseQueryString(hash);
      // borrowing syntax from "Parameters for Opening PDF Files"
      if ('nameddest' in params) {
        PDFHistory.updateNextHashParam(params.nameddest);
        PDFView.navigateTo(params.nameddest);
        return;
      }
      var pageNumber, dest;
      if ('page' in params) {
        pageNumber = (params.page | 0) || 1;
      }
      if ('zoom' in params) {
        var zoomArgs = params.zoom.split(','); // scale,left,top
        // building destination array

        // If the zoom value, it has to get divided by 100. If it is a string,
        // it should stay as it is.
        var zoomArg = zoomArgs[0];
        var zoomArgNumber = parseFloat(zoomArg);
        var destName = 'XYZ';
        if (zoomArgNumber) {
          zoomArg = zoomArgNumber / 100;
        } else if (validFitZoomValues.indexOf(zoomArg) >= 0) {
          destName = zoomArg;
        }
        dest = [null, { name: destName },
                zoomArgs.length > 1 ? (zoomArgs[1] | 0) : null,
                zoomArgs.length > 2 ? (zoomArgs[2] | 0) : null,
                zoomArg];
      }
      if (dest) {
        var currentPage = this.pages[(pageNumber || this.page) - 1];
        currentPage.scrollIntoView(dest);
      } else if (pageNumber) {
        this.page = pageNumber; // simple page
      }
      if ('pagemode' in params) {
        if (params.pagemode === 'thumbs' || params.pagemode === 'bookmarks' ||
            params.pagemode === 'attachments') {
          this.switchSidebarView((params.pagemode === 'bookmarks' ?
                                  'outline' : params.pagemode), true);
        } else if (params.pagemode === 'none' && this.sidebarOpen) {
          document.getElementById('sidebarToggle').click();
        }
      }
    } else if (/^\d+$/.test(hash)) { // page number
      this.page = hash;
    } else { // named destination
      PDFHistory.updateNextHashParam(unescape(hash));
      PDFView.navigateTo(unescape(hash));
    }
  },

  switchSidebarView: function pdfViewSwitchSidebarView(view, openSidebar) {
    if (openSidebar && !this.sidebarOpen) {
      document.getElementById('sidebarToggle').click();
    }
    var thumbsView = document.getElementById('thumbnailView');
    var outlineView = document.getElementById('outlineView');
    var attachmentsView = document.getElementById('attachmentsView');

    var thumbsButton = document.getElementById('viewThumbnail');
    var outlineButton = document.getElementById('viewOutline');
    var attachmentsButton = document.getElementById('viewAttachments');

    switch (view) {
      case 'thumbs':
        var wasAnotherViewVisible = thumbsView.classList.contains('hidden');

        thumbsButton.classList.add('toggled');
        outlineButton.classList.remove('toggled');
        attachmentsButton.classList.remove('toggled');
        thumbsView.classList.remove('hidden');
        outlineView.classList.add('hidden');
        attachmentsView.classList.add('hidden');

        PDFView.renderHighestPriority();

        if (wasAnotherViewVisible) {
          // Ensure that the thumbnail of the current page is visible
          // when switching from another view.
          scrollIntoView(document.getElementById('thumbnailContainer' +
                                                 this.page));
        }
        break;

      case 'outline':
        thumbsButton.classList.remove('toggled');
        outlineButton.classList.add('toggled');
        attachmentsButton.classList.remove('toggled');
        thumbsView.classList.add('hidden');
        outlineView.classList.remove('hidden');
        attachmentsView.classList.add('hidden');

        if (outlineButton.getAttribute('disabled')) {
          return;
        }
        break;

      case 'attachments':
        thumbsButton.classList.remove('toggled');
        outlineButton.classList.remove('toggled');
        attachmentsButton.classList.add('toggled');
        thumbsView.classList.add('hidden');
        outlineView.classList.add('hidden');
        attachmentsView.classList.remove('hidden');

        if (attachmentsButton.getAttribute('disabled')) {
          return;
        }
        break;
    }
  },

  getVisiblePages: function pdfViewGetVisiblePages() {
    if (!PresentationMode.active) {
      return this.getVisibleElements(this.container, this.pages, true);
    } else {
      // The algorithm in getVisibleElements doesn't work in all browsers and
      // configurations when presentation mode is active.
      var visible = [];
      var currentPage = this.pages[this.page - 1];
      visible.push({ id: currentPage.id, view: currentPage });
      return { first: currentPage, last: currentPage, views: visible };
    }
  },

  getVisibleThumbs: function pdfViewGetVisibleThumbs() {
    return this.getVisibleElements(this.thumbnailContainer, this.thumbnails);
  },

  // Generic helper to find out what elements are visible within a scroll pane.
  getVisibleElements: function pdfViewGetVisibleElements(
      scrollEl, views, sortByVisibility) {
    var top = scrollEl.scrollTop, bottom = top + scrollEl.clientHeight;
    var left = scrollEl.scrollLeft, right = left + scrollEl.clientWidth;

    var visible = [], view;
    var currentHeight, viewHeight, hiddenHeight, percentHeight;
    var currentWidth, viewWidth;
    for (var i = 0, ii = views.length; i < ii; ++i) {
      view = views[i];
      currentHeight = view.el.offsetTop + view.el.clientTop;
      viewHeight = view.el.clientHeight;
      if ((currentHeight + viewHeight) < top) {
        continue;
      }
      if (currentHeight > bottom) {
        break;
      }
      currentWidth = view.el.offsetLeft + view.el.clientLeft;
      viewWidth = view.el.clientWidth;
      if ((currentWidth + viewWidth) < left || currentWidth > right) {
        continue;
      }
      hiddenHeight = Math.max(0, top - currentHeight) +
                     Math.max(0, currentHeight + viewHeight - bottom);
      percentHeight = ((viewHeight - hiddenHeight) * 100 / viewHeight) | 0;

      visible.push({ id: view.id, x: currentWidth, y: currentHeight,
                     view: view, percent: percentHeight });
    }

    var first = visible[0];
    var last = visible[visible.length - 1];

    if (sortByVisibility) {
      visible.sort(function(a, b) {
        var pc = a.percent - b.percent;
        if (Math.abs(pc) > 0.001) {
          return -pc;
        }
        return a.id - b.id; // ensure stability
      });
    }
    return {first: first, last: last, views: visible};
  },

  // Helper function to parse query string (e.g. ?param1=value&parm2=...).
  parseQueryString: function pdfViewParseQueryString(query) {
    var parts = query.split('&');
    var params = {};
    for (var i = 0, ii = parts.length; i < ii; ++i) {
      var param = parts[i].split('=');
      var key = param[0].toLowerCase();
      var value = param.length > 1 ? param[1] : null;
      params[decodeURIComponent(key)] = decodeURIComponent(value);
    }
    return params;
  },

  beforePrint: function pdfViewSetupBeforePrint() {
    if (!this.supportsPrinting) {
      var printMessage = mozL10n.get('printing_not_supported', null,
          'Warning: Printing is not fully supported by this browser.');
      this.error(printMessage);
      return;
    }

    var alertNotReady = false;
    var i, ii;
    if (!this.pages.length) {
      alertNotReady = true;
    } else {
      for (i = 0, ii = this.pages.length; i < ii; ++i) {
        if (!this.pages[i].pdfPage) {
          alertNotReady = true;
          break;
        }
      }
    }
    if (alertNotReady) {
      var notReadyMessage = mozL10n.get('printing_not_ready', null,
          'Warning: The PDF is not fully loaded for printing.');
      window.alert(notReadyMessage);
      return;
    }

    this.printing = true;
    this.renderHighestPriority();

    var body = document.querySelector('body');
    body.setAttribute('data-mozPrintCallback', true);
    for (i = 0, ii = this.pages.length; i < ii; ++i) {
      this.pages[i].beforePrint();
    }

//#if (FIREFOX || MOZCENTRAL)
//    FirefoxCom.request('reportTelemetry', JSON.stringify({
//      type: 'print'
//    }));
//#endif
  },

  afterPrint: function pdfViewSetupAfterPrint() {
    var div = document.getElementById('printContainer');
    while (div.hasChildNodes()) {
      div.removeChild(div.lastChild);
    }

    this.printing = false;
    this.renderHighestPriority();
  },

  rotatePages: function pdfViewRotatePages(delta) {
    var currentPage = this.pages[this.page - 1];
    var i, l;
    this.pageRotation = (this.pageRotation + 360 + delta) % 360;

    for (i = 0, l = this.pages.length; i < l; i++) {
      var page = this.pages[i];
      page.update(page.scale, this.pageRotation);
    }

    for (i = 0, l = this.thumbnails.length; i < l; i++) {
      var thumb = this.thumbnails[i];
      thumb.update(this.pageRotation);
    }

    this.setScale(this.currentScaleValue, true, true);

    this.renderHighestPriority();

    if (currentPage) {
      currentPage.scrollIntoView();
    }
  },

  /**
   * This function flips the page in presentation mode if the user scrolls up
   * or down with large enough motion and prevents page flipping too often.
   *
   * @this {PDFView}
   * @param {number} mouseScrollDelta The delta value from the mouse event.
   */
  mouseScroll: function pdfViewMouseScroll(mouseScrollDelta) {
    var MOUSE_SCROLL_COOLDOWN_TIME = 50;

    var currentTime = (new Date()).getTime();
    var storedTime = this.mouseScrollTimeStamp;

    // In case one page has already been flipped there is a cooldown time
    // which has to expire before next page can be scrolled on to.
    if (currentTime > storedTime &&
        currentTime - storedTime < MOUSE_SCROLL_COOLDOWN_TIME) {
      return;
    }

    // In case the user decides to scroll to the opposite direction than before
    // clear the accumulated delta.
    if ((this.mouseScrollDelta > 0 && mouseScrollDelta < 0) ||
        (this.mouseScrollDelta < 0 && mouseScrollDelta > 0)) {
      this.clearMouseScrollState();
    }

    this.mouseScrollDelta += mouseScrollDelta;

    var PAGE_FLIP_THRESHOLD = 120;
    if (Math.abs(this.mouseScrollDelta) >= PAGE_FLIP_THRESHOLD) {

      var PageFlipDirection = {
        UP: -1,
        DOWN: 1
      };

      // In presentation mode scroll one page at a time.
      var pageFlipDirection = (this.mouseScrollDelta > 0) ?
                                PageFlipDirection.UP :
                                PageFlipDirection.DOWN;
      this.clearMouseScrollState();
      var currentPage = this.page;

      // In case we are already on the first or the last page there is no need
      // to do anything.
      if ((currentPage === 1 && pageFlipDirection === PageFlipDirection.UP) ||
          (currentPage === this.pages.length &&
           pageFlipDirection === PageFlipDirection.DOWN)) {
        return;
      }

      this.page += pageFlipDirection;
      this.mouseScrollTimeStamp = currentTime;
    }
  },

  /**
   * This function clears the member attributes used with mouse scrolling in
   * presentation mode.
   *
   * @this {PDFView}
   */
  clearMouseScrollState: function pdfViewClearMouseScrollState() {
    this.mouseScrollTimeStamp = 0;
    this.mouseScrollDelta = 0;
  }
};

//#include page_view.js
//#include thumbnail_view.js
//#include text_layer_builder.js
//#include document_outline_view.js
//#include document_attachments_view.js

//#if CHROME
//(function rewriteUrlClosure() {
//  // Run this code outside DOMContentLoaded to make sure that the URL
//  // is rewritten as soon as possible.
//  var params = PDFView.parseQueryString(document.location.search.slice(1));
//  DEFAULT_URL = params.file || '';
//
//  // Example: chrome-extension://.../http://example.com/file.pdf
//  var humanReadableUrl = '/' + DEFAULT_URL + location.hash;
//  history.replaceState(history.state, '', humanReadableUrl);
//  if (top === window) {
//    chrome.runtime.sendMessage('showPageAction');
//  }
//})();
//#endif

function webViewerLoad(evt) {
  PDFView.initialize().then(webViewerInitialized);
}

function webViewerInitialized() {
//#if (GENERIC || B2G)
  var params = PDFView.parseQueryString(document.location.search.substring(1));
  var file = 'file' in params ? params.file : DEFAULT_URL;
//#endif
//#if (FIREFOX || MOZCENTRAL)
//var file = window.location.href.split('#')[0];
//#endif
//#if CHROME
//var file = DEFAULT_URL;
//#endif

//#if !(FIREFOX || MOZCENTRAL || CHROME || B2G)
  var fileInput = document.createElement('input');
  fileInput.id = 'fileInput';
  fileInput.className = 'fileInput';
  fileInput.setAttribute('type', 'file');
  fileInput.oncontextmenu = noContextMenuHandler;
  document.body.appendChild(fileInput);

  if (!window.File || !window.FileReader || !window.FileList || !window.Blob) {
    document.getElementById('openFile').setAttribute('hidden', 'true');
    document.getElementById('secondaryOpenFile').setAttribute('hidden', 'true');
  } else {
    document.getElementById('fileInput').value = null;
  }
//#else
//document.getElementById('openFile').setAttribute('hidden', 'true');
//document.getElementById('secondaryOpenFile').setAttribute('hidden', 'true');
//#endif

<<<<<<< HEAD
  // Special debugging flags in the hash section of the URL.
  var hash = document.location.hash.substring(1);
  var hashParams = PDFView.parseQueryString(hash);

  if ('disableworker' in hashParams) {
    PDFJS.disableWorker = (hashParams['disableworker'] === 'true');
  }

  if ('disablerange' in hashParams) {
    PDFJS.disableRange = (hashParams['disablerange'] === 'true');
  }

  if ('disableautofetch' in hashParams) {
    PDFJS.disableAutoFetch = (hashParams['disableautofetch'] === 'true');
  }

  if ('disablefontface' in hashParams) {
    PDFJS.disableFontFace = (hashParams['disablefontface'] === 'true');
  }

  if ('disablehistory' in hashParams) {
    PDFJS.disableHistory = (hashParams['disablehistory'] === 'true');
  }

  if ('webgl' in hashParams) {
    PDFJS.disableWebGL = (hashParams['webgl'] !== 'true');
  }

  if ('useonlycsszoom' in hashParams) {
    PDFJS.useOnlyCssZoom = (hashParams['useonlycsszoom'] === 'true');
  }

  if ('verbosity' in hashParams) {
    PDFJS.verbosity = hashParams['verbosity'] | 0;
  }

  if ('ignorecurrentpositiononzoom' in hashParams) {
    IGNORE_CURRENT_POSITION_ON_ZOOM =
      (hashParams['ignorecurrentpositiononzoom'] === 'true');
  }

//#if !PRODUCTION
  if ('disablebcmaps' in hashParams && hashParams['disablebcmaps']) {
    PDFJS.cMapUrl = '../external/cmaps/';
    PDFJS.cMapPacked = false;
  }
=======
//#if !(FIREFOX || MOZCENTRAL)
  var locale = PDFJS.locale || navigator.language;
//#endif

//#if !PRODUCTION
  if (true) {
//#else
//if (PDFView.preferencesPdfBugEnabled) {
>>>>>>> 3ead6e6a
//#endif
    // Special debugging flags in the hash section of the URL.
    var hash = document.location.hash.substring(1);
    var hashParams = PDFView.parseQueryString(hash);

    if ('disableWorker' in hashParams) {
      PDFJS.disableWorker = (hashParams['disableWorker'] === 'true');
    }
    if ('disableRange' in hashParams) {
      PDFJS.disableRange = (hashParams['disableRange'] === 'true');
    }
    if ('disableAutoFetch' in hashParams) {
      PDFJS.disableAutoFetch = (hashParams['disableAutoFetch'] === 'true');
    }
    if ('disableFontFace' in hashParams) {
      PDFJS.disableFontFace = (hashParams['disableFontFace'] === 'true');
    }
    if ('disableHistory' in hashParams) {
      PDFJS.disableHistory = (hashParams['disableHistory'] === 'true');
    }
    if ('webgl' in hashParams) {
      PDFJS.disableWebGL = (hashParams['webgl'] !== 'true');
    }
    if ('useOnlyCssZoom' in hashParams) {
      PDFJS.useOnlyCssZoom = (hashParams['useOnlyCssZoom'] === 'true');
    }
    if ('verbosity' in hashParams) {
      PDFJS.verbosity = hashParams['verbosity'] | 0;
    }
    if ('ignoreCurrentPositionOnZoom' in hashParams) {
      IGNORE_CURRENT_POSITION_ON_ZOOM =
        (hashParams['ignoreCurrentPositionOnZoom'] === 'true');
    }
//#if !PRODUCTION
    if ('disableBcmaps' in hashParams && hashParams['disableBcmaps']) {
      PDFJS.cMapUrl = '../external/cmaps/';
      PDFJS.cMapPacked = false;
    }
//#endif
//#if !(FIREFOX || MOZCENTRAL)
    if ('locale' in hashParams) {
      locale = hashParams['locale'];
    }
//#endif
    if ('textLayer' in hashParams) {
      switch (hashParams['textLayer']) {
        case 'off':
          PDFJS.disableTextLayer = true;
          break;
        case 'visible':
        case 'shadow':
        case 'hover':
          var viewer = document.getElementById('viewer');
          viewer.classList.add('textLayer-' + hashParams['textLayer']);
          break;
      }
    }
    if ('pdfBug' in hashParams) {
      PDFJS.pdfBug = true;
      var pdfBug = hashParams['pdfBug'];
      var enabled = pdfBug.split(',');
      PDFBug.enable(enabled);
      PDFBug.init();
    }
  }

//#if !(FIREFOX || MOZCENTRAL)
  mozL10n.setLanguage(locale);
//#endif
//#if (FIREFOX || MOZCENTRAL)
//if (!PDFView.supportsDocumentFonts) {
//  PDFJS.disableFontFace = true;
//  console.warn(mozL10n.get('web_fonts_disabled', null,
//    'Web fonts are disabled: unable to use embedded PDF fonts.'));
//}
//#endif

<<<<<<< HEAD
  if ('textlayer' in hashParams) {
    switch (hashParams['textlayer']) {
      case 'off':
        PDFJS.disableTextLayer = true;
        break;
      case 'visible':
      case 'shadow':
      case 'hover':
        var viewer = document.getElementById('viewer');
        viewer.classList.add('textLayer-' + hashParams['textlayer']);
        break;
    }
  }

//#if !(FIREFOX || MOZCENTRAL)
  if ('pdfbug' in hashParams) {
//#else
//if ('pdfBug' in hashParams && FirefoxCom.requestSync('pdfBugEnabled')) {
//#endif
    PDFJS.pdfBug = true;
    var pdfBug = hashParams['pdfbug'];
    var enabled = pdfBug.split(',');
    PDFBug.enable(enabled);
    PDFBug.init();
  }

=======
>>>>>>> 3ead6e6a
  if (!PDFView.supportsPrinting) {
    document.getElementById('print').classList.add('hidden');
    document.getElementById('secondaryPrint').classList.add('hidden');
  }

  if (!PDFView.supportsFullscreen) {
    document.getElementById('presentationMode').classList.add('hidden');
    document.getElementById('secondaryPresentationMode').
      classList.add('hidden');
  }

  if (PDFView.supportsIntegratedFind) {
    document.getElementById('viewFind').classList.add('hidden');
  }

  // Listen for unsupported features to trigger the fallback UI.
  PDFJS.UnsupportedManager.listen(PDFView.fallback.bind(PDFView));

  // Suppress context menus for some controls
  document.getElementById('scaleSelect').oncontextmenu = noContextMenuHandler;

  var mainContainer = document.getElementById('mainContainer');
  var outerContainer = document.getElementById('outerContainer');
  mainContainer.addEventListener('transitionend', function(e) {
    if (e.target === mainContainer) {
      var event = document.createEvent('UIEvents');
      event.initUIEvent('resize', false, false, window, 0);
      window.dispatchEvent(event);
      outerContainer.classList.remove('sidebarMoving');
    }
  }, true);

  document.getElementById('sidebarToggle').addEventListener('click',
    function() {
      this.classList.toggle('toggled');
      outerContainer.classList.add('sidebarMoving');
      outerContainer.classList.toggle('sidebarOpen');
      PDFView.sidebarOpen = outerContainer.classList.contains('sidebarOpen');
      PDFView.renderHighestPriority();
    });

  document.getElementById('viewThumbnail').addEventListener('click',
    function() {
      PDFView.switchSidebarView('thumbs');
    });

  document.getElementById('viewOutline').addEventListener('click',
    function() {
      PDFView.switchSidebarView('outline');
    });

  document.getElementById('viewAttachments').addEventListener('click',
    function() {
      PDFView.switchSidebarView('attachments');
    });

  document.getElementById('previous').addEventListener('click',
    function() {
      PDFView.page--;
    });

  document.getElementById('next').addEventListener('click',
    function() {
      PDFView.page++;
    });

  document.getElementById('zoomIn').addEventListener('click',
    function() {
      PDFView.zoomIn();
    });

  document.getElementById('zoomOut').addEventListener('click',
    function() {
      PDFView.zoomOut();
    });

  document.getElementById('pageNumber').addEventListener('click',
    function() {
      this.select();
    });

  document.getElementById('pageNumber').addEventListener('change',
    function() {
      // Handle the user inputting a floating point number.
      PDFView.page = (this.value | 0);

      if (this.value !== (this.value | 0).toString()) {
        this.value = PDFView.page;
      }
    });

  document.getElementById('scaleSelect').addEventListener('change',
    function() {
      PDFView.setScale(this.value);
    });

  document.getElementById('presentationMode').addEventListener('click',
    SecondaryToolbar.presentationModeClick.bind(SecondaryToolbar));

  document.getElementById('openFile').addEventListener('click',
    SecondaryToolbar.openFileClick.bind(SecondaryToolbar));

  document.getElementById('print').addEventListener('click',
    SecondaryToolbar.printClick.bind(SecondaryToolbar));

  document.getElementById('download').addEventListener('click',
    SecondaryToolbar.downloadClick.bind(SecondaryToolbar));

//#if (FIREFOX || MOZCENTRAL)
//PDFView.setTitleUsingUrl(file);
//PDFView.initPassiveLoading();
//return;
//#endif

//#if GENERIC
  if (file && file.lastIndexOf('file:', 0) === 0) {
    // file:-scheme. Load the contents in the main thread because QtWebKit
    // cannot load file:-URLs in a Web Worker. file:-URLs are usually loaded
    // very quickly, so there is no need to set up progress event listeners.
    PDFView.setTitleUsingUrl(file);
    var xhr = new XMLHttpRequest();
    xhr.onload = function() {
      PDFView.open(new Uint8Array(xhr.response), 0);
    };
    try {
      xhr.open('GET', file);
      xhr.responseType = 'arraybuffer';
      xhr.send();
    } catch (e) {
      PDFView.error(mozL10n.get('loading_error', null,
            'An error occurred while loading the PDF.'), e);
    }
    return;
  }
//#endif

//#if !B2G && !CHROME
  if (file) {
    PDFView.open(file, 0);
  }
//#endif
//#if CHROME
//if (file) {
//  ChromeCom.openPDFFile(file);
//}
//#endif
}

document.addEventListener('DOMContentLoaded', webViewerLoad, true);

function updateViewarea() {

  if (!PDFView.initialized) {
    return;
  }
  var visible = PDFView.getVisiblePages();
  var visiblePages = visible.views;
  if (visiblePages.length === 0) {
    return;
  }

  var suggestedCacheSize = Math.max(DEFAULT_CACHE_SIZE,
      2 * visiblePages.length + 1);
  cache.resize(suggestedCacheSize);

  PDFView.renderHighestPriority(visible);

  var currentId = PDFView.page;
  var firstPage = visible.first;

  for (var i = 0, ii = visiblePages.length, stillFullyVisible = false;
       i < ii; ++i) {
    var page = visiblePages[i];

    if (page.percent < 100) {
      break;
    }
    if (page.id === PDFView.page) {
      stillFullyVisible = true;
      break;
    }
  }

  if (!stillFullyVisible) {
    currentId = visiblePages[0].id;
  }

  if (!PresentationMode.active) {
    updateViewarea.inProgress = true; // used in "set page"
    PDFView.page = currentId;
    updateViewarea.inProgress = false;
  }

  var currentScale = PDFView.currentScale;
  var currentScaleValue = PDFView.currentScaleValue;
  var normalizedScaleValue = parseFloat(currentScaleValue) === currentScale ?
    Math.round(currentScale * 10000) / 100 : currentScaleValue;

  var pageNumber = firstPage.id;
  var pdfOpenParams = '#page=' + pageNumber;
  pdfOpenParams += '&zoom=' + normalizedScaleValue;
  var currentPage = PDFView.pages[pageNumber - 1];
  var container = PDFView.container;
  var topLeft = currentPage.getPagePoint((container.scrollLeft - firstPage.x),
                                         (container.scrollTop - firstPage.y));
  var intLeft = Math.round(topLeft[0]);
  var intTop = Math.round(topLeft[1]);
  pdfOpenParams += ',' + intLeft + ',' + intTop;

  if (PresentationMode.active || PresentationMode.switchInProgress) {
    PDFView.currentPosition = null;
  } else {
    PDFView.currentPosition = { page: pageNumber, left: intLeft, top: intTop };
  }

  PDFView.store.initializedPromise.then(function() {
    PDFView.store.setMultiple({
      'exists': true,
      'page': pageNumber,
      'zoom': normalizedScaleValue,
      'scrollLeft': intLeft,
      'scrollTop': intTop
    }).catch(function() {
      // unable to write to storage
    });
  });
  var href = PDFView.getAnchorUrl(pdfOpenParams);
  document.getElementById('viewBookmark').href = href;
  document.getElementById('secondaryViewBookmark').href = href;

  // Update the current bookmark in the browsing history.
  PDFHistory.updateCurrentBookmark(pdfOpenParams, pageNumber);
}

window.addEventListener('resize', function webViewerResize(evt) {
  if (PDFView.initialized &&
      (document.getElementById('pageWidthOption').selected ||
       document.getElementById('pageFitOption').selected ||
       document.getElementById('pageAutoOption').selected)) {
    PDFView.setScale(document.getElementById('scaleSelect').value);
  }
  updateViewarea();

  // Set the 'max-height' CSS property of the secondary toolbar.
  SecondaryToolbar.setMaxHeight(PDFView.container);
});

window.addEventListener('hashchange', function webViewerHashchange(evt) {
  if (PDFHistory.isHashChangeUnlocked) {
    PDFView.setHash(document.location.hash.substring(1));
  }
});

//#if !(FIREFOX || MOZCENTRAL || CHROME)
window.addEventListener('change', function webViewerChange(evt) {
  var files = evt.target.files;
  if (!files || files.length === 0) {
    return;
  }
  var file = files[0];

  if (!PDFJS.disableCreateObjectURL &&
      typeof URL !== 'undefined' && URL.createObjectURL) {
    PDFView.open(URL.createObjectURL(file), 0);
  } else {
    // Read the local file into a Uint8Array.
    var fileReader = new FileReader();
    fileReader.onload = function webViewerChangeFileReaderOnload(evt) {
      var buffer = evt.target.result;
      var uint8Array = new Uint8Array(buffer);
      PDFView.open(uint8Array, 0);
    };
    fileReader.readAsArrayBuffer(file);
  }

  PDFView.setTitleUsingUrl(file.name);

  // URL does not reflect proper document location - hiding some icons.
  document.getElementById('viewBookmark').setAttribute('hidden', 'true');
  document.getElementById('secondaryViewBookmark').
    setAttribute('hidden', 'true');
  document.getElementById('download').setAttribute('hidden', 'true');
  document.getElementById('secondaryDownload').setAttribute('hidden', 'true');
}, true);
//#endif

function selectScaleOption(value) {
  var options = document.getElementById('scaleSelect').options;
  var predefinedValueFound = false;
  for (var i = 0; i < options.length; i++) {
    var option = options[i];
    if (option.value !== value) {
      option.selected = false;
      continue;
    }
    option.selected = true;
    predefinedValueFound = true;
  }
  return predefinedValueFound;
}

window.addEventListener('localized', function localized(evt) {
  document.getElementsByTagName('html')[0].dir = mozL10n.getDirection();

  PDFView.animationStartedPromise.then(function() {
    // Adjust the width of the zoom box to fit the content.
    // Note: If the window is narrow enough that the zoom box is not visible,
    //       we temporarily show it to be able to adjust its width.
    var container = document.getElementById('scaleSelectContainer');
    if (container.clientWidth === 0) {
      container.setAttribute('style', 'display: inherit;');
    }
    if (container.clientWidth > 0) {
      var select = document.getElementById('scaleSelect');
      select.setAttribute('style', 'min-width: inherit;');
      var width = select.clientWidth + SCALE_SELECT_CONTAINER_PADDING;
      select.setAttribute('style', 'min-width: ' +
                                   (width + SCALE_SELECT_PADDING) + 'px;');
      container.setAttribute('style', 'min-width: ' + width + 'px; ' +
                                      'max-width: ' + width + 'px;');
    }

    // Set the 'max-height' CSS property of the secondary toolbar.
    SecondaryToolbar.setMaxHeight(PDFView.container);
  });
}, true);

window.addEventListener('scalechange', function scalechange(evt) {
  document.getElementById('zoomOut').disabled = (evt.scale === MIN_SCALE);
  document.getElementById('zoomIn').disabled = (evt.scale === MAX_SCALE);

  var customScaleOption = document.getElementById('customScaleOption');
  customScaleOption.selected = false;

  if (!evt.resetAutoSettings &&
      (document.getElementById('pageWidthOption').selected ||
       document.getElementById('pageFitOption').selected ||
       document.getElementById('pageAutoOption').selected)) {
    updateViewarea();
    return;
  }

  var predefinedValueFound = selectScaleOption('' + evt.scale);
  if (!predefinedValueFound) {
    customScaleOption.textContent = Math.round(evt.scale * 10000) / 100 + '%';
    customScaleOption.selected = true;
  }
  updateViewarea();
}, true);

window.addEventListener('pagechange', function pagechange(evt) {
  var page = evt.pageNumber;
  if (PDFView.previousPageNumber !== page) {
    document.getElementById('pageNumber').value = page;
    var selected = document.querySelector('.thumbnail.selected');
    if (selected) {
      selected.classList.remove('selected');
    }
    var thumbnail = document.getElementById('thumbnailContainer' + page);
    thumbnail.classList.add('selected');
    var visibleThumbs = PDFView.getVisibleThumbs();
    var numVisibleThumbs = visibleThumbs.views.length;

    // If the thumbnail isn't currently visible, scroll it into view.
    if (numVisibleThumbs > 0) {
      var first = visibleThumbs.first.id;
      // Account for only one thumbnail being visible.
      var last = (numVisibleThumbs > 1 ? visibleThumbs.last.id : first);
      if (page <= first || page >= last) {
        scrollIntoView(thumbnail, { top: THUMBNAIL_SCROLL_MARGIN });
      }
    }
  }
  var numPages = PDFView.pages.length;

  document.getElementById('previous').disabled = (page <= 1);
  document.getElementById('next').disabled = (page >= numPages);

  document.getElementById('firstPage').disabled = (page <= 1);
  document.getElementById('lastPage').disabled = (page >= numPages);
}, true);

function handleMouseWheel(evt) {
  var MOUSE_WHEEL_DELTA_FACTOR = 40;
  var ticks = (evt.type === 'DOMMouseScroll') ? -evt.detail :
              evt.wheelDelta / MOUSE_WHEEL_DELTA_FACTOR;
  var direction = (ticks < 0) ? 'zoomOut' : 'zoomIn';

  if (evt.ctrlKey) { // Only zoom the pages, not the entire viewer
    evt.preventDefault();
    PDFView[direction](Math.abs(ticks));
  } else if (PresentationMode.active) {
    PDFView.mouseScroll(ticks * MOUSE_WHEEL_DELTA_FACTOR);
  }
}

window.addEventListener('DOMMouseScroll', handleMouseWheel);
window.addEventListener('mousewheel', handleMouseWheel);

window.addEventListener('click', function click(evt) {
  if (!PresentationMode.active) {
    if (SecondaryToolbar.opened && PDFView.container.contains(evt.target)) {
      SecondaryToolbar.close();
    }
  } else if (evt.button === 0) {
    // Necessary since preventDefault() in 'mousedown' won't stop
    // the event propagation in all circumstances in presentation mode.
    evt.preventDefault();
  }
}, false);

window.addEventListener('keydown', function keydown(evt) {
  if (OverlayManager.active) {
    return;
  }

  var handled = false;
  var cmd = (evt.ctrlKey ? 1 : 0) |
            (evt.altKey ? 2 : 0) |
            (evt.shiftKey ? 4 : 0) |
            (evt.metaKey ? 8 : 0);

  // First, handle the key bindings that are independent whether an input
  // control is selected or not.
  if (cmd === 1 || cmd === 8 || cmd === 5 || cmd === 12) {
    // either CTRL or META key with optional SHIFT.
    switch (evt.keyCode) {
      case 70: // f
        if (!PDFView.supportsIntegratedFind) {
          PDFView.findBar.open();
          handled = true;
        }
        break;
      case 71: // g
        if (!PDFView.supportsIntegratedFind) {
          PDFView.findBar.dispatchEvent('again', cmd === 5 || cmd === 12);
          handled = true;
        }
        break;
      case 61: // FF/Mac '='
      case 107: // FF '+' and '='
      case 187: // Chrome '+'
      case 171: // FF with German keyboard
        PDFView.zoomIn();
        handled = true;
        break;
      case 173: // FF/Mac '-'
      case 109: // FF '-'
      case 189: // Chrome '-'
        PDFView.zoomOut();
        handled = true;
        break;
      case 48: // '0'
      case 96: // '0' on Numpad of Swedish keyboard
        // keeping it unhandled (to restore page zoom to 100%)
        setTimeout(function () {
          // ... and resetting the scale after browser adjusts its scale
          PDFView.setScale(DEFAULT_SCALE, true);
        });
        handled = false;
        break;
    }
  }

//#if !(FIREFOX || MOZCENTRAL)
  // CTRL or META without shift
  if (cmd === 1 || cmd === 8) {
    switch (evt.keyCode) {
      case 83: // s
        PDFView.download();
        handled = true;
        break;
    }
  }
//#endif

  // CTRL+ALT or Option+Command
  if (cmd === 3 || cmd === 10) {
    switch (evt.keyCode) {
      case 80: // p
        SecondaryToolbar.presentationModeClick();
        handled = true;
        break;
      case 71: // g
        // focuses input#pageNumber field
        document.getElementById('pageNumber').select();
        handled = true;
        break;
    }
  }

  if (handled) {
    evt.preventDefault();
    return;
  }

  // Some shortcuts should not get handled if a control/input element
  // is selected.
  var curElement = document.activeElement || document.querySelector(':focus');
  var curElementTagName = curElement && curElement.tagName.toUpperCase();
  if (curElementTagName === 'INPUT' ||
      curElementTagName === 'TEXTAREA' ||
      curElementTagName === 'SELECT') {
    // Make sure that the secondary toolbar is closed when Escape is pressed.
    if (evt.keyCode !== 27) { // 'Esc'
      return;
    }
  }

  if (cmd === 0) { // no control key pressed at all.
    switch (evt.keyCode) {
      case 38: // up arrow
      case 33: // pg up
      case 8: // backspace
        if (!PresentationMode.active &&
            PDFView.currentScaleValue !== 'page-fit') {
          break;
        }
        /* in presentation mode */
        /* falls through */
      case 37: // left arrow
        // horizontal scrolling using arrow keys
        if (PDFView.isHorizontalScrollbarEnabled) {
          break;
        }
        /* falls through */
      case 75: // 'k'
      case 80: // 'p'
        PDFView.page--;
        handled = true;
        break;
      case 27: // esc key
        if (SecondaryToolbar.opened) {
          SecondaryToolbar.close();
          handled = true;
        }
        if (!PDFView.supportsIntegratedFind && PDFView.findBar.opened) {
          PDFView.findBar.close();
          handled = true;
        }
        break;
      case 40: // down arrow
      case 34: // pg down
      case 32: // spacebar
        if (!PresentationMode.active &&
            PDFView.currentScaleValue !== 'page-fit') {
          break;
        }
        /* falls through */
      case 39: // right arrow
        // horizontal scrolling using arrow keys
        if (PDFView.isHorizontalScrollbarEnabled) {
          break;
        }
        /* falls through */
      case 74: // 'j'
      case 78: // 'n'
        PDFView.page++;
        handled = true;
        break;

      case 36: // home
        if (PresentationMode.active || PDFView.page > 1) {
          PDFView.page = 1;
          handled = true;
        }
        break;
      case 35: // end
        if (PresentationMode.active || (PDFView.pdfDocument &&
            PDFView.page < PDFView.pdfDocument.numPages)) {
          PDFView.page = PDFView.pdfDocument.numPages;
          handled = true;
        }
        break;

      case 72: // 'h'
        if (!PresentationMode.active) {
          HandTool.toggle();
        }
        break;
      case 82: // 'r'
        PDFView.rotatePages(90);
        break;
    }
  }

  if (cmd === 4) { // shift-key
    switch (evt.keyCode) {
      case 32: // spacebar
        if (!PresentationMode.active &&
            PDFView.currentScaleValue !== 'page-fit') {
          break;
        }
        PDFView.page--;
        handled = true;
        break;

      case 82: // 'r'
        PDFView.rotatePages(-90);
        break;
    }
  }

  if (!handled && !PresentationMode.active) {
    // 33=Page Up  34=Page Down  35=End    36=Home
    // 37=Left     38=Up         39=Right  40=Down
    if (evt.keyCode >= 33 && evt.keyCode <= 40 &&
        !PDFView.container.contains(curElement)) {
      // The page container is not focused, but a page navigation key has been
      // pressed. Change the focus to the viewer container to make sure that
      // navigation by keyboard works as expected.
      PDFView.container.focus();
    }
    // 32=Spacebar
    if (evt.keyCode === 32 && curElementTagName !== 'BUTTON') {
//#if (FIREFOX || MOZCENTRAL)
//    // Workaround for issue in Firefox, that prevents scroll keys from
//    // working when elements with 'tabindex' are focused. (#3498)
//    PDFView.container.blur();
//#else
      if (!PDFView.container.contains(curElement)) {
        PDFView.container.focus();
      }
//#endif
    }
  }

  if (cmd === 2) { // alt-key
    switch (evt.keyCode) {
      case 37: // left arrow
        if (PresentationMode.active) {
          PDFHistory.back();
          handled = true;
        }
        break;
      case 39: // right arrow
        if (PresentationMode.active) {
          PDFHistory.forward();
          handled = true;
        }
        break;
    }
  }

  if (handled) {
    evt.preventDefault();
    PDFView.clearMouseScrollState();
  }
});

window.addEventListener('beforeprint', function beforePrint(evt) {
  PDFView.beforePrint();
});

window.addEventListener('afterprint', function afterPrint(evt) {
  PDFView.afterPrint();
});

(function animationStartedClosure() {
  // The offsetParent is not set until the pdf.js iframe or object is visible.
  // Waiting for first animation.
  PDFView.animationStartedPromise = new Promise(function (resolve) {
    window.requestAnimationFrame(resolve);
  });
})();

//#if B2G
//window.navigator.mozSetMessageHandler('activity', function(activity) {
//  var blob = activity.source.data.blob;
//  PDFJS.maxImageSize = 1024 * 1024;
//  var fileURL = activity.source.data.url;
//
//  var url = URL.createObjectURL(blob);
//  PDFView.open({url : url, originalUrl: fileURL});
//
//  var header = document.getElementById('header');
//  header.addEventListener('action', function() {
//    activity.postResult('close');
//  });
//});
//#endif<|MERGE_RESOLUTION|>--- conflicted
+++ resolved
@@ -1768,54 +1768,6 @@
 //document.getElementById('secondaryOpenFile').setAttribute('hidden', 'true');
 //#endif
 
-<<<<<<< HEAD
-  // Special debugging flags in the hash section of the URL.
-  var hash = document.location.hash.substring(1);
-  var hashParams = PDFView.parseQueryString(hash);
-
-  if ('disableworker' in hashParams) {
-    PDFJS.disableWorker = (hashParams['disableworker'] === 'true');
-  }
-
-  if ('disablerange' in hashParams) {
-    PDFJS.disableRange = (hashParams['disablerange'] === 'true');
-  }
-
-  if ('disableautofetch' in hashParams) {
-    PDFJS.disableAutoFetch = (hashParams['disableautofetch'] === 'true');
-  }
-
-  if ('disablefontface' in hashParams) {
-    PDFJS.disableFontFace = (hashParams['disablefontface'] === 'true');
-  }
-
-  if ('disablehistory' in hashParams) {
-    PDFJS.disableHistory = (hashParams['disablehistory'] === 'true');
-  }
-
-  if ('webgl' in hashParams) {
-    PDFJS.disableWebGL = (hashParams['webgl'] !== 'true');
-  }
-
-  if ('useonlycsszoom' in hashParams) {
-    PDFJS.useOnlyCssZoom = (hashParams['useonlycsszoom'] === 'true');
-  }
-
-  if ('verbosity' in hashParams) {
-    PDFJS.verbosity = hashParams['verbosity'] | 0;
-  }
-
-  if ('ignorecurrentpositiononzoom' in hashParams) {
-    IGNORE_CURRENT_POSITION_ON_ZOOM =
-      (hashParams['ignorecurrentpositiononzoom'] === 'true');
-  }
-
-//#if !PRODUCTION
-  if ('disablebcmaps' in hashParams && hashParams['disablebcmaps']) {
-    PDFJS.cMapUrl = '../external/cmaps/';
-    PDFJS.cMapPacked = false;
-  }
-=======
 //#if !(FIREFOX || MOZCENTRAL)
   var locale = PDFJS.locale || navigator.language;
 //#endif
@@ -1824,42 +1776,41 @@
   if (true) {
 //#else
 //if (PDFView.preferencesPdfBugEnabled) {
->>>>>>> 3ead6e6a
 //#endif
     // Special debugging flags in the hash section of the URL.
     var hash = document.location.hash.substring(1);
     var hashParams = PDFView.parseQueryString(hash);
 
-    if ('disableWorker' in hashParams) {
-      PDFJS.disableWorker = (hashParams['disableWorker'] === 'true');
-    }
-    if ('disableRange' in hashParams) {
-      PDFJS.disableRange = (hashParams['disableRange'] === 'true');
-    }
-    if ('disableAutoFetch' in hashParams) {
-      PDFJS.disableAutoFetch = (hashParams['disableAutoFetch'] === 'true');
-    }
-    if ('disableFontFace' in hashParams) {
-      PDFJS.disableFontFace = (hashParams['disableFontFace'] === 'true');
-    }
-    if ('disableHistory' in hashParams) {
-      PDFJS.disableHistory = (hashParams['disableHistory'] === 'true');
+    if ('disableworker' in hashParams) {
+      PDFJS.disableWorker = (hashParams['disableworker'] === 'true');
+    }
+    if ('disablerange' in hashParams) {
+      PDFJS.disableRange = (hashParams['disablerange'] === 'true');
+    }
+    if ('disableautofetch' in hashParams) {
+      PDFJS.disableAutoFetch = (hashParams['disableautofetch'] === 'true');
+    }
+    if ('disablefontface' in hashParams) {
+      PDFJS.disableFontFace = (hashParams['disablefontface'] === 'true');
+    }
+    if ('disablehistory' in hashParams) {
+      PDFJS.disableHistory = (hashParams['disablehistory'] === 'true');
     }
     if ('webgl' in hashParams) {
       PDFJS.disableWebGL = (hashParams['webgl'] !== 'true');
     }
-    if ('useOnlyCssZoom' in hashParams) {
-      PDFJS.useOnlyCssZoom = (hashParams['useOnlyCssZoom'] === 'true');
+    if ('useonlycsszoom' in hashParams) {
+      PDFJS.useOnlyCssZoom = (hashParams['useonlycsszoom'] === 'true');
     }
     if ('verbosity' in hashParams) {
       PDFJS.verbosity = hashParams['verbosity'] | 0;
     }
-    if ('ignoreCurrentPositionOnZoom' in hashParams) {
+    if ('ignorecurrentpositiononzoom' in hashParams) {
       IGNORE_CURRENT_POSITION_ON_ZOOM =
-        (hashParams['ignoreCurrentPositionOnZoom'] === 'true');
+        (hashParams['ignorecurrentpositiononzoom'] === 'true');
     }
 //#if !PRODUCTION
-    if ('disableBcmaps' in hashParams && hashParams['disableBcmaps']) {
+    if ('disablebcmaps' in hashParams && hashParams['disablebcmaps']) {
       PDFJS.cMapUrl = '../external/cmaps/';
       PDFJS.cMapPacked = false;
     }
@@ -1869,8 +1820,8 @@
       locale = hashParams['locale'];
     }
 //#endif
-    if ('textLayer' in hashParams) {
-      switch (hashParams['textLayer']) {
+    if ('textlayer' in hashParams) {
+      switch (hashParams['textlayer']) {
         case 'off':
           PDFJS.disableTextLayer = true;
           break;
@@ -1878,13 +1829,13 @@
         case 'shadow':
         case 'hover':
           var viewer = document.getElementById('viewer');
-          viewer.classList.add('textLayer-' + hashParams['textLayer']);
+          viewer.classList.add('textLayer-' + hashParams['textlayer']);
           break;
       }
     }
-    if ('pdfBug' in hashParams) {
+    if ('pdfbug' in hashParams) {
       PDFJS.pdfBug = true;
-      var pdfBug = hashParams['pdfBug'];
+      var pdfBug = hashParams['pdfbug'];
       var enabled = pdfBug.split(',');
       PDFBug.enable(enabled);
       PDFBug.init();
@@ -1902,35 +1853,6 @@
 //}
 //#endif
 
-<<<<<<< HEAD
-  if ('textlayer' in hashParams) {
-    switch (hashParams['textlayer']) {
-      case 'off':
-        PDFJS.disableTextLayer = true;
-        break;
-      case 'visible':
-      case 'shadow':
-      case 'hover':
-        var viewer = document.getElementById('viewer');
-        viewer.classList.add('textLayer-' + hashParams['textlayer']);
-        break;
-    }
-  }
-
-//#if !(FIREFOX || MOZCENTRAL)
-  if ('pdfbug' in hashParams) {
-//#else
-//if ('pdfBug' in hashParams && FirefoxCom.requestSync('pdfBugEnabled')) {
-//#endif
-    PDFJS.pdfBug = true;
-    var pdfBug = hashParams['pdfbug'];
-    var enabled = pdfBug.split(',');
-    PDFBug.enable(enabled);
-    PDFBug.init();
-  }
-
-=======
->>>>>>> 3ead6e6a
   if (!PDFView.supportsPrinting) {
     document.getElementById('print').classList.add('hidden');
     document.getElementById('secondaryPrint').classList.add('hidden');
